--- conflicted
+++ resolved
@@ -19,15 +19,11 @@
 from rasa_core.channels.slack import SlackInput
 from rasa_core.channels.mattermost import MattermostInput
 from rasa_core.channels.twilio import TwilioInput
-<<<<<<< HEAD
 from rasa_core.channels.botframework import BotFrameworkInput
-from rasa_core.utils import read_yaml_file
-=======
 from rasa_core.interpreter import (
     NaturalLanguageInterpreter,
     RasaNLUHttpInterpreter)
 from rasa_core.utils import read_yaml_file, EndpointConfig
->>>>>>> ac4f53d5
 
 logger = logging.getLogger()  # get the root logger
 
@@ -62,13 +58,6 @@
             default=None,
             help="authentication credentials for the connector as a yml file")
     parser.add_argument(
-<<<<<<< HEAD
-        '-c', '--connector',
-        default="cmdline",
-        choices=["facebook", "slack", "telegram", "mattermost", "cmdline",
-                 "twilio", "botframework"],
-        help="service to connect to")
-=======
             '--endpoints',
             default=None,
             help="Configuration file for the connectors as a yml file")
@@ -76,9 +65,8 @@
             '-c', '--connector',
             default="cmdline",
             choices=["facebook", "slack", "telegram", "mattermost", "cmdline",
-                     "twilio"],
+                     "twilio", "botframework"],
             help="service to connect to")
->>>>>>> ac4f53d5
 
     utils.add_logging_option_arguments(parser)
     return parser
@@ -136,19 +124,13 @@
                 credentials.get("pw"))
     elif channel == "twilio":
         input_blueprint = TwilioInput(
-<<<<<<< HEAD
-            credentials.get("account_sid"),
-            credentials.get("auth_token"),
-            credentials.get("twilio_number"))
-    elif channel == "botframework":
-        input_blueprint = BotFrameworkInput(
-            credentials.get("bf_id"),
-            credentials.get("bf_secret"))
-=======
                 credentials.get("account_sid"),
                 credentials.get("auth_token"),
                 credentials.get("twilio_number"))
->>>>>>> ac4f53d5
+    elif channel == "botframework":
+        input_blueprint = BotFrameworkInput(
+                credentials.get("bf_id"),
+                credentials.get("bf_secret"))
     else:
         Exception("This script currently only supports the facebook,"
                   " telegram, mattermost and slack connectors.")
