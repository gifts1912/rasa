--- conflicted
+++ resolved
@@ -55,21 +55,12 @@
                                 "end": end
                             }
                     )
-<<<<<<< HEAD
                 data = {}
                 if intent:
                     data["intent"] = intent
                 if entities is not None:
                     data["entities"] = entities
                 training_examples.append(Message(text, data))
-=======
-                data = {"text": text}
-                if intent:
-                    data["intent"] = intent
-                if entities:
-                    data["entities"] = entities
-                training_examples.append(data)
->>>>>>> 0af6e3c6
 
         # create synonyms dictionary
         if "name" in data and "entries" in data:
@@ -103,19 +94,10 @@
             val = text[start:end]
             entities.append({"entity": e["entity"], "value": val, "start": start, "end": end})
 
-<<<<<<< HEAD
         data = {"entities": entities}
         if intent:
             data["intent"] = intent
         training_examples.append(Message(text, data))
-=======
-        data = {"text": text}
-        if intent:
-            data["intent"] = intent
-        if entities:
-            data["entities"] = entities
-        training_examples.append(data)
->>>>>>> 0af6e3c6
     return TrainingData(training_examples)
 
 
@@ -139,21 +121,12 @@
         for e in entities:
             e["value"] = e["value"].strip("\"")    # for some reason wit adds additional quotes around entity values
 
-<<<<<<< HEAD
         data = {}
         if intent:
             data["intent"] = intent
         if entities is not None:
             data["entities"] = entities
         training_examples.append(Message(text, data))
-=======
-        data = {"text": text}
-        if intent:
-            data["intent"] = intent
-        if entities:
-            data["entities"] = entities
-        training_examples.append(data)
->>>>>>> 0af6e3c6
     return TrainingData(training_examples)
 
 
@@ -236,10 +209,12 @@
     common = data['rasa_nlu_data'].get("common_examples", list())
     intent = data['rasa_nlu_data'].get("intent_examples", list())
     entity = data['rasa_nlu_data'].get("entity_examples", list())
-<<<<<<< HEAD
-    training = data['rasa_nlu_data'].get("training_examples", list())
-
-    all_examples = common + intent + entity + training
+
+    if intent or entity:
+        logger.warn("DEPRECATION warning: Data file contains 'intent_examples' or 'entity_examples' which will be " +
+                    "removed in the future. Consider putting all your examples into the 'common_examples' section.")
+
+    all_examples = common + intent + entity
     training_examples = []
     for e in all_examples:
         data = {}
@@ -250,15 +225,6 @@
         training_examples.append(Message(e["text"], data))
 
     return TrainingData(training_examples)
-=======
-
-    if intent or entity:
-        logger.warn("DEPRECATION warning: Data file contains 'intent_examples' or 'entity_examples' which will be " +
-                    "removed in the future. Consider putting all your examples into the 'common_examples' section.")
-
-    all_examples = common + intent + entity
-    return TrainingData(all_examples)
->>>>>>> 0af6e3c6
 
 
 def guess_format(files):
