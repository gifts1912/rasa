--- conflicted
+++ resolved
@@ -20,75 +20,35 @@
 from rasa.nlu import config
 from rasa.nlu.data_router import DataRouter
 from rasa.nlu.model import Trainer
+from rasa.nlu.model_loader import FALLBACK_MODEL_NAME
 from rasa.nlu.server import create_app
 from tests.nlu import utilities
+from tests.nlu.conftest import NLU_MODEL_PATH, NLU_MODEL_NAME
 from tests.nlu.utilities import ResponseTest
 
 
-<<<<<<< HEAD
-@pytest.fixture(scope="module")
-def router(component_builder):
-    """Test sanic server."""
+@pytest.fixture
+def app_without_model():
+    _, nlu_log_file = tempfile.mkstemp(suffix="_rasa_nlu_logs.json")
+
+    rasa = create_app(DataRouter("not-existing-dir"), logfile=nlu_log_file)
+
+    return rasa.test_client
+
+
+@pytest.fixture
+def app(tmpdir_factory, trained_nlu_model):
+    _, nlu_log_file = tempfile.mkstemp(suffix="_rasa_nlu_logs.json")
 
     if "TRAVIS_BUILD_DIR" in os.environ:
         root_dir = os.environ["TRAVIS_BUILD_DIR"]
     else:
         root_dir = os.getcwd()
 
-    train_models(
-        component_builder, os.path.join(root_dir, "data/examples/rasa/demo-rasa.json")
-    )
-
-    return DataRouter(os.path.join(root_dir, "test_projects/test_project_spacy"))
-
-
-@pytest.fixture(scope="module")
-def router_without_model(component_builder):
-    """Test sanic server."""
-    return DataRouter("not-existing-dir")
-
-
-@pytest.fixture
-def app(router):
-    _, nlu_log_file = tempfile.mkstemp(suffix="_rasa_nlu_logs.json")
+    router = DataRouter(os.path.join(root_dir, NLU_MODEL_PATH))
 
     rasa = create_app(router, logfile=nlu_log_file)
 
-    return rasa.test_client
-
-
-@pytest.fixture
-def app_without_model(router_without_model):
-    _, nlu_log_file = tempfile.mkstemp(suffix="_rasa_nlu_logs.json")
-
-    rasa = create_app(router_without_model, logfile=nlu_log_file)
-
-=======
-KEYWORD_PROJECT_NAME = "keywordproject"
-KEYWORD_MODEL_NAME = "keywordmodel"
-
-
-@pytest.fixture
-def app(tmpdir_factory, trained_nlu_model):
-    _, nlu_log_file = tempfile.mkstemp(suffix="_rasa_nlu_logs.json")
-
-    temp_path = tmpdir_factory.mktemp("projects")
-    try:
-        shutil.copytree(
-            trained_nlu_model,
-            os.path.join(
-                temp_path.strpath,
-                "{}/{}".format(KEYWORD_PROJECT_NAME, KEYWORD_MODEL_NAME),
-            ),
-        )
-    except FileExistsError:
-        pass
-
-    router = DataRouter(temp_path.strpath)
-
-    rasa = create_app(router, logfile=nlu_log_file)
-
->>>>>>> 9a8d8c09
     return rasa.test_client
 
 
@@ -109,17 +69,10 @@
 def test_status(app):
     _, response = app.get("/status")
     rjs = response.json
-<<<<<<< HEAD
     assert response.status == 200
     assert "loaded_model" in rjs
-    assert "current_training_processes" in rjs
-    assert "max_training_processes" in rjs
-=======
-    assert response.status == 200 and "available_projects" in rjs
     assert "current_worker_processes" in rjs
     assert "max_worker_processes" in rjs
-    assert KEYWORD_PROJECT_NAME in rjs["available_projects"]
->>>>>>> 9a8d8c09
 
 
 def test_version(app):
@@ -133,69 +86,40 @@
     "response_test",
     [
         ResponseTest(
-            "/parse?q=hello&model={}&project={}".format(
-                KEYWORD_MODEL_NAME, KEYWORD_PROJECT_NAME
-            ),
-            {
-<<<<<<< HEAD
-                "entities": [],
-=======
-                "project": KEYWORD_PROJECT_NAME,
-                "entities": [],
-                "model": KEYWORD_MODEL_NAME,
->>>>>>> 9a8d8c09
-                "intent": {"confidence": 1.0, "name": "greet"},
-                "text": "hello",
-            },
-        ),
-        ResponseTest(
-            "/parse?q=hello&model={}&project={}".format(
-                KEYWORD_MODEL_NAME, KEYWORD_PROJECT_NAME
-            ),
-            {
-<<<<<<< HEAD
-                "entities": [],
-=======
-                "project": KEYWORD_PROJECT_NAME,
-                "entities": [],
-                "model": KEYWORD_MODEL_NAME,
->>>>>>> 9a8d8c09
-                "intent": {"confidence": 1.0, "name": "greet"},
-                "text": "hello",
-            },
-        ),
-        ResponseTest(
-            "/parse?q=hello ńöñàśçií&model={}&project={}".format(
-                KEYWORD_MODEL_NAME, KEYWORD_PROJECT_NAME
-            ),
-            {
-<<<<<<< HEAD
-                "entities": [],
-=======
-                "project": KEYWORD_PROJECT_NAME,
-                "entities": [],
-                "model": KEYWORD_MODEL_NAME,
->>>>>>> 9a8d8c09
+            "/parse?q=hello&model={}".format(NLU_MODEL_NAME),
+            {
+                "entities": [],
+                "model": NLU_MODEL_NAME,
+                "intent": {"confidence": 1.0, "name": "greet"},
+                "text": "hello",
+            },
+        ),
+        ResponseTest(
+            "/parse?q=hello&model={}".format(NLU_MODEL_NAME),
+            {
+                "entities": [],
+                "model": NLU_MODEL_NAME,
+                "intent": {"confidence": 1.0, "name": "greet"},
+                "text": "hello",
+            },
+        ),
+        ResponseTest(
+            "/parse?q=hello ńöñàśçií&model={}".format(NLU_MODEL_NAME),
+            {
+                "entities": [],
+                "model": NLU_MODEL_NAME,
                 "intent": {"confidence": 1.0, "name": "greet"},
                 "text": "hello ńöñàśçií",
             },
         ),
         ResponseTest(
-<<<<<<< HEAD
-            "/parse?q=",
-            {"entities": [], "intent": {"confidence": 0.0, "name": None}, "text": ""},
-=======
-            "/parse?q=&model={}&project={}".format(
-                KEYWORD_MODEL_NAME, KEYWORD_PROJECT_NAME
-            ),
-            {
-                "project": KEYWORD_PROJECT_NAME,
-                "entities": [],
-                "model": KEYWORD_MODEL_NAME,
+            "/parse?q=&model={}".format(NLU_MODEL_NAME),
+            {
+                "entities": [],
+                "model": NLU_MODEL_NAME,
                 "intent": {"confidence": 0.0, "name": None},
                 "text": "",
             },
->>>>>>> 9a8d8c09
         ),
     ],
 )
@@ -215,59 +139,32 @@
         ResponseTest(
             "/parse",
             {
-<<<<<<< HEAD
-                "entities": [],
-=======
-                "project": KEYWORD_PROJECT_NAME,
-                "entities": [],
-                "model": KEYWORD_MODEL_NAME,
->>>>>>> 9a8d8c09
-                "intent": {"confidence": 1.0, "name": "greet"},
-                "text": "hello",
-            },
-            payload={
-                "q": "hello",
-                "project": KEYWORD_PROJECT_NAME,
-                "model": KEYWORD_MODEL_NAME,
-            },
-        ),
-        ResponseTest(
-            "/parse",
-            {
-<<<<<<< HEAD
-                "entities": [],
-=======
-                "project": KEYWORD_PROJECT_NAME,
-                "entities": [],
-                "model": KEYWORD_MODEL_NAME,
->>>>>>> 9a8d8c09
-                "intent": {"confidence": 1.0, "name": "greet"},
-                "text": "hello",
-            },
-            payload={
-                "query": "hello",
-                "project": KEYWORD_PROJECT_NAME,
-                "model": KEYWORD_MODEL_NAME,
-            },
-        ),
-        ResponseTest(
-            "/parse",
-            {
-<<<<<<< HEAD
-                "entities": [],
-=======
-                "project": KEYWORD_PROJECT_NAME,
-                "entities": [],
-                "model": KEYWORD_MODEL_NAME,
->>>>>>> 9a8d8c09
+                "entities": [],
+                "model": NLU_MODEL_NAME,
+                "intent": {"confidence": 1.0, "name": "greet"},
+                "text": "hello",
+            },
+            payload={"q": "hello", "model": NLU_MODEL_NAME},
+        ),
+        ResponseTest(
+            "/parse",
+            {
+                "entities": [],
+                "model": NLU_MODEL_NAME,
+                "intent": {"confidence": 1.0, "name": "greet"},
+                "text": "hello",
+            },
+            payload={"query": "hello", "model": NLU_MODEL_NAME},
+        ),
+        ResponseTest(
+            "/parse",
+            {
+                "entities": [],
+                "model": NLU_MODEL_NAME,
                 "intent": {"confidence": 1.0, "name": "greet"},
                 "text": "hello ńöñàśçií",
             },
-            payload={
-                "q": "hello ńöñàśçií",
-                "project": KEYWORD_PROJECT_NAME,
-                "model": KEYWORD_MODEL_NAME,
-            },
+            payload={"q": "hello ńöñàśçií", "model": NLU_MODEL_NAME},
         ),
     ],
 )
@@ -325,16 +222,11 @@
 def test_get_parse_use_fallback_model(app_without_model, response_test):
     _, response = app_without_model.get(response_test.endpoint)
     rjs = response.json
-<<<<<<< HEAD
     assert response.status == 200
     assert all(prop in rjs for prop in ["entities", "intent", "text", "model"])
     assert rjs["entities"] == response_test.expected_response["entities"]
-    assert rjs["model"] == "fallback"
+    assert rjs["model"] == FALLBACK_MODEL_NAME
     assert rjs["text"] == response_test.expected_response["text"]
-=======
-    assert response.status == 404, "A project name to train must be specified"
-    assert "details" in rjs
->>>>>>> 9a8d8c09
 
 
 @pytest.mark.parametrize(
@@ -399,7 +291,6 @@
     _, response = app.post(
         "/train", json={"data": "dummy_data_for_triggering_an_error"}
     )
-    rjs = response.json
     assert response.status == 500, "The training data format is not valid"
 
 
@@ -427,30 +318,19 @@
     )
     assert response.status == 200, "Training should end successfully"
 
-<<<<<<< HEAD
-    _, response = app.get("/parse?q=hello&model=test-model")
-    assert response.status == 200
-    rjs = response.json
-    assert "test-model" in rjs["model"]
-=======
     _, response = app.get(query)
     assert response.status == 200, "Project should now exist after it got trained"
->>>>>>> 9a8d8c09
-
-
-def test_evaluate_invalid_project_error(app, rasa_default_train_data):
+    rjs = response.json
+    assert "test-model" in rjs["model"]
+
+
+def test_evaluate_invalid_model_error(app, rasa_default_train_data):
     _, response = app.post("/evaluate?model=not-existing", json=rasa_default_train_data)
 
     rjs = response.json
-<<<<<<< HEAD
     assert response.status == 500
-    assert "error" in rjs
-    assert rjs["error"] == "Model with name 'not-existing' is not loaded."
-=======
-    assert response.status == 500, "The project cannot be found"
     assert "details" in rjs
-    assert rjs["details"]["error"] == "Project 'project123' could not be found."
->>>>>>> 9a8d8c09
+    assert rjs["details"]["error"] == "Model with name 'not-existing' is not loaded."
 
 
 def test_evaluate_internal_error(app, rasa_default_train_data):
@@ -463,10 +343,7 @@
 
 def test_evaluate(app, rasa_default_train_data):
     _, response = app.post(
-        "/evaluate?project={}&model={}".format(
-            KEYWORD_PROJECT_NAME, KEYWORD_MODEL_NAME
-        ),
-        json=rasa_default_train_data,
+        "/evaluate?model={}".format(NLU_MODEL_NAME), json=rasa_default_train_data
     )
 
     rjs = response.json
@@ -483,53 +360,13 @@
     project_err = "/models?model=my_model"
     _, response = app.delete(project_err)
     rjs = response.json
-<<<<<<< HEAD
     assert (
         response.status == 500
     ), "Model is not loaded and can therefore not be unloaded."
-    assert rjs["error"] == "Model with name 'my_model' is not loaded."
+    assert rjs["details"]["error"] == "Model with name 'my_model' is not loaded."
 
 
 def test_unload_model(app):
-    unload = "/models"
+    unload = "/models?model={}".format(NLU_MODEL_NAME)
     _, response = app.delete(unload)
-    assert response.status == 204, "No Content"
-
-
-def train_models(component_builder, data_path):
-    # Retrain different multitenancy models
-    def train(cfg_name, sub_folder):
-        from rasa.nlu import training_data
-
-        cfg = config.load(cfg_name)
-        trainer = Trainer(cfg, component_builder)
-        training_data = training_data.load_data(data_path)
-
-        trainer.train(training_data)
-
-        model_dir = os.path.join("test_projects", sub_folder)
-        model_path = trainer.persist(model_dir)
-
-        nlu_data = data.get_nlu_directory(data_path)
-        output_path = create_output_path(model_dir, prefix="nlu-")
-        new_fingerprint = model.model_fingerprint(cfg_name, nlu_data=nlu_data)
-        model.create_package_rasa(model_path, output_path, new_fingerprint)
-
-    if os.path.exists("test_projects"):
-        shutil.rmtree("test_projects")
-
-    train("sample_configs/config_pretrained_embeddings_spacy.yml", "test_project_spacy")
-=======
-    assert response.status == 500, "Project not found"
-    assert rjs["details"]["error"] == "Project my_project could not be found"
-
-
-def test_unload_model(app):
-    unload = "/models?model={}&project={}".format(
-        KEYWORD_MODEL_NAME, KEYWORD_PROJECT_NAME
-    )
-    _, response = app.delete(unload)
-    rjs = response.json
-    assert response.status == 200, "Fallback model unloaded"
-    assert rjs == KEYWORD_MODEL_NAME
->>>>>>> 9a8d8c09
+    assert response.status == 204, "No Content"