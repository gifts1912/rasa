import dask
import pytest

<<<<<<< HEAD
import rasa.architecture_prototype.model
=======
import rasa.core.actions.action
>>>>>>> 0f7d291f
from rasa.architecture_prototype import graph
from rasa.architecture_prototype.config_to_graph import (
    old_config_to_predict_graph_schema,
    old_config_to_train_graph_schema,
)
from rasa.architecture_prototype.graph import _graph_component_for_config
from rasa.core.channels import UserMessage
from rasa.shared.core.constants import ACTION_LISTEN_NAME
from rasa.shared.core.domain import Domain
from rasa.shared.core.events import ActionExecuted
from rasa.shared.core.trackers import DialogueStateTracker
from tests.architecture_prototype.conftest import clean_directory

default_config = """
pipeline:
  - name: WhitespaceTokenizer
  - name: RegexFeaturizer
  - name: LexicalSyntacticFeaturizer
  - name: CountVectorsFeaturizer
  - name: CountVectorsFeaturizer
    analyzer: "char_wb"
    min_ngram: 1
    max_ngram: 4
  - name: DIETClassifier
    epochs: 2
    constrain_similarities: true
  - name: EntitySynonymMapper
  - name: ResponseSelector
    epochs: 2
    constrain_similarities: true
policies:
  - name: MemoizationPolicy
  - name: TEDPolicy
    max_history: 5
    epochs: 10
    constrain_similarities: true
  - name: RulePolicy
"""

# TODO: put in config
"""
  - name: FallbackClassifier
    threshold: 0.3
    ambiguity_threshold: 0.1
"""

project = "examples/moodbot"


@pytest.mark.timeout(600)
def test_generate_train_graph():
<<<<<<< HEAD
    train_graph_schema, last_components_out = old_config_to_graph_schema(
        project=project, config=default_config
    )
    rasa.architecture_prototype.model._fill_defaults(train_graph_schema)
=======
    train_graph_schema, last_components_out = old_config_to_train_graph_schema(
        project=project, config=default_config
    )
    graph.fill_defaults(train_graph_schema)
>>>>>>> 0f7d291f

    dask_graph = graph.convert_to_dask_graph(train_graph_schema)
    dask.visualize(dask_graph, filename="generated_default_config_graph.png")

    clean_directory()
    graph.run_as_dask_graph(
        train_graph_schema, last_components_out,
<<<<<<< HEAD
    )
=======
    )


@pytest.mark.timeout(600)
def test_generate_predict_graph():
    predict_graph_schema, targets = old_config_to_predict_graph_schema(
        config=default_config
    )
    graph.fill_defaults(predict_graph_schema)

    predict_graph = graph.convert_to_dask_graph(predict_graph_schema)

    predict_graph["load_user_message"] = _graph_component_for_config(
        "load_user_message",
        predict_graph_schema["load_user_message"],
        {"message": UserMessage(text="hi")},
    )
    predict_graph["load_history"] = _graph_component_for_config(
        "load_history",
        predict_graph_schema["load_history"],
        {
            "tracker": DialogueStateTracker.from_events(
                "some_sender", [ActionExecuted(action_name=ACTION_LISTEN_NAME)]
            )
        },
    )

    graph.visualise_dask_graph(predict_graph, "generated_predict_graph")

    result = graph.run_dask_graph(predict_graph, targets)
    prediction = result['select_prediction']
    domain = Domain.from_path('model/load_domain/domain.yml')
    action = rasa.core.actions.action.action_for_index(
        prediction.max_confidence_index, domain, None
    )
    print(action.action_text)
>>>>>>> 0f7d291f
<|MERGE_RESOLUTION|>--- conflicted
+++ resolved
@@ -1,17 +1,14 @@
 import dask
 import pytest
 
-<<<<<<< HEAD
 import rasa.architecture_prototype.model
-=======
 import rasa.core.actions.action
->>>>>>> 0f7d291f
 from rasa.architecture_prototype import graph
 from rasa.architecture_prototype.config_to_graph import (
     old_config_to_predict_graph_schema,
     old_config_to_train_graph_schema,
 )
-from rasa.architecture_prototype.graph import _graph_component_for_config
+from rasa.architecture_prototype.graph import graph_component_for_config
 from rasa.core.channels import UserMessage
 from rasa.shared.core.constants import ACTION_LISTEN_NAME
 from rasa.shared.core.domain import Domain
@@ -57,17 +54,10 @@
 
 @pytest.mark.timeout(600)
 def test_generate_train_graph():
-<<<<<<< HEAD
-    train_graph_schema, last_components_out = old_config_to_graph_schema(
+    train_graph_schema, last_components_out = old_config_to_train_graph_schema(
         project=project, config=default_config
     )
     rasa.architecture_prototype.model._fill_defaults(train_graph_schema)
-=======
-    train_graph_schema, last_components_out = old_config_to_train_graph_schema(
-        project=project, config=default_config
-    )
-    graph.fill_defaults(train_graph_schema)
->>>>>>> 0f7d291f
 
     dask_graph = graph.convert_to_dask_graph(train_graph_schema)
     dask.visualize(dask_graph, filename="generated_default_config_graph.png")
@@ -75,9 +65,6 @@
     clean_directory()
     graph.run_as_dask_graph(
         train_graph_schema, last_components_out,
-<<<<<<< HEAD
-    )
-=======
     )
 
 
@@ -90,12 +77,12 @@
 
     predict_graph = graph.convert_to_dask_graph(predict_graph_schema)
 
-    predict_graph["load_user_message"] = _graph_component_for_config(
+    predict_graph["load_user_message"] = graph_component_for_config(
         "load_user_message",
         predict_graph_schema["load_user_message"],
         {"message": UserMessage(text="hi")},
     )
-    predict_graph["load_history"] = _graph_component_for_config(
+    predict_graph["load_history"] = graph_component_for_config(
         "load_history",
         predict_graph_schema["load_history"],
         {
@@ -113,5 +100,4 @@
     action = rasa.core.actions.action.action_for_index(
         prediction.max_confidence_index, domain, None
     )
-    print(action.action_text)
->>>>>>> 0f7d291f
+    print(action.action_text)