import os
import pytest
from aioresponses import aioresponses

import rasa_core
from rasa_core import utils, channels
from rasa_core.channels import FacebookInput
from rasa_core.utils import EndpointConfig
from tests.utilities import latest_request, json_of_latest_request


@pytest.fixture(scope="session")
def loop():
    from pytest_sanic.plugin import loop as sanic_loop
    return next(sanic_loop())


def test_is_int():
    assert utils.is_int(1)
    assert utils.is_int(1.0)
    assert not utils.is_int(None)
    assert not utils.is_int(1.2)
    assert not utils.is_int("test")


def test_subsample_array_read_only():
    t = [1, 2, 3, 4, 5, 6, 7, 8, 9, 10]
    r = utils.subsample_array(t, 5,
                              can_modify_incoming_array=False)

    assert len(r) == 5
    assert set(r).issubset(t)


def test_subsample_array():
    t = [1, 2, 3, 4, 5, 6, 7, 8, 9, 10]
    # this will modify the original array and shuffle it
    r = utils.subsample_array(t, 5)

    assert len(r) == 5
    assert set(r).issubset(t)


def test_on_hot():
    r = utils.one_hot(4, 6)
    assert (r[[0, 1, 2, 3, 5]] == 0).all()
    assert r[4] == 1


def test_on_hot_out_of_range():
    with pytest.raises(ValueError):
        utils.one_hot(4, 3)


def test_list_routes(default_agent):
    from rasa_core import server
    app = server.create_app(default_agent, auth_token=None)

    routes = utils.list_routes(app)
    assert set(routes.keys()) == {'hello',
                                  'version',
                                  'execute_action',
                                  'append_event',
                                  'replace_events',
                                  'list_trackers',
                                  'retrieve_tracker',
                                  'retrieve_story',
                                  'respond',
                                  'predict',
                                  'log_message',
                                  'load_model',
                                  'evaluate_stories',
                                  'get_domain',
                                  'continue_training',
                                  'status',
                                  'tracker_predict'}


def test_cap_length():
    assert utils.cap_length("mystring", 6) == "mys..."


def test_cap_length_without_ellipsis():
    assert utils.cap_length("mystring", 3,
                            append_ellipsis=False) == "mys"


def test_cap_length_with_short_string():
    assert utils.cap_length("my", 3) == "my"


def test_pad_list_to_size():
    assert (utils.pad_list_to_size(["e1", "e2"], 4, "other") ==
            ["e1", "e2", "other", "other"])


def test_read_lines():
    lines = utils.read_lines("data/test_stories/stories.md",
                             max_line_limit=2,
                             line_pattern=r"\*.*")

    lines = list(lines)

    assert len(lines) == 2


async def test_endpoint_config():
    with aioresponses() as mocked:
        endpoint = EndpointConfig(
            "https://example.com/",
            params={"A": "B"},
            headers={"X-Powered-By": "Rasa"},
            basic_auth={"username": "user",
                        "password": "pass"},
            token="mytoken",
            token_name="letoken",
            store_type="redis",
            port=6379,
            db=0,
            password="password",
            timeout=30000
        )

        mocked.post('https://example.com/test?A=B&P=1&letoken=mytoken',
                    payload={"ok": True},
                    repeat=True,
                    status=200)

        await endpoint.request("post", subpath="test",
                               content_type="application/text",
                               json={"c": "d"},
                               params={"P": "1"})

        r = latest_request(mocked, 'post',
                           "https://example.com/test?A=B&P=1&letoken=mytoken")

        assert r

        assert json_of_latest_request(r) == {"c": "d"}
        assert r[-1].kwargs.get("params", {}).get("A") == "B"
        assert r[-1].kwargs.get("params", {}).get("P") == "1"
        assert r[-1].kwargs.get("params", {}).get("letoken") == "mytoken"

        # unfortunately, the mock library won't report any headers stored on
        # the session object, so we need to verify them separately
        s = await endpoint.session()
        assert s._default_headers.get("X-Powered-By") == "Rasa"
        assert s._default_auth.login == "user"
        assert s._default_auth.password == "pass"


os.environ['USER_NAME'] = 'user'
os.environ['PASS'] = 'pass'


def test_read_yaml_string():
    config_without_env_var = """
    user: user
    password: pass
    """
    r = utils.read_yaml_string(config_without_env_var)
    assert r['user'] == 'user' and r['password'] == 'pass'


def test_read_yaml_string_with_env_var():
    config_with_env_var = """
    user: ${USER_NAME}
    password: ${PASS}
    """
    r = utils.read_yaml_string(config_with_env_var)
    assert r['user'] == 'user' and r['password'] == 'pass'


def test_read_yaml_string_with_multiple_env_vars_per_line():
    config_with_env_var = """
    user: ${USER_NAME} ${PASS}
    password: ${PASS}
    """
    r = utils.read_yaml_string(config_with_env_var)
    assert r['user'] == 'user pass' and r['password'] == 'pass'


def test_read_yaml_string_with_env_var_prefix():
    config_with_env_var_prefix = """
    user: db_${USER_NAME}
    password: db_${PASS}
    """
    r = utils.read_yaml_string(config_with_env_var_prefix)
    assert r['user'] == 'db_user' and r['password'] == 'db_pass'


def test_read_yaml_string_with_env_var_postfix():
    config_with_env_var_postfix = """
    user: ${USER_NAME}_admin
    password: ${PASS}_admin
    """
    r = utils.read_yaml_string(config_with_env_var_postfix)
    assert r['user'] == 'user_admin' and r['password'] == 'pass_admin'


def test_read_yaml_string_with_env_var_infix():
    config_with_env_var_infix = """
    user: db_${USER_NAME}_admin
    password: db_${PASS}_admin
    """
    r = utils.read_yaml_string(config_with_env_var_infix)
    assert r['user'] == 'db_user_admin' and r['password'] == 'db_pass_admin'


def test_read_yaml_string_with_env_var_not_exist():
    config_with_env_var_not_exist = """
    user: ${USER_NAME}
    password: ${PASSWORD}
    """
<<<<<<< HEAD
    with pytest.raises(KeyError):
        utils.read_yaml_string(config_with_env_var_not_exist)
=======
    with pytest.raises(ValueError):
        r = utils.read_yaml_string(config_with_env_var_not_exist)
>>>>>>> 88a4e142
<|MERGE_RESOLUTION|>--- conflicted
+++ resolved
@@ -212,10 +212,5 @@
     user: ${USER_NAME}
     password: ${PASSWORD}
     """
-<<<<<<< HEAD
-    with pytest.raises(KeyError):
-        utils.read_yaml_string(config_with_env_var_not_exist)
-=======
     with pytest.raises(ValueError):
-        r = utils.read_yaml_string(config_with_env_var_not_exist)
->>>>>>> 88a4e142
+        utils.read_yaml_string(config_with_env_var_not_exist)