import os
from pathlib import Path
from typing import Text, Dict, Type, List, Any

import pytest

from rasa.shared.constants import (
    DEFAULT_CONFIG_PATH,
    DEFAULT_DOMAIN_PATH,
    DEFAULT_DATA_PATH,
    DEFAULT_CONVERSATION_TEST_PATH,
)
import rasa.shared.utils.io
import rasa.shared.core.constants
from rasa.shared.core.events import SlotSet, UserUttered, ActionExecuted
from rasa.shared.core.training_data.structures import StoryStep, StoryGraph
from rasa.shared.importers.importer import (
    CombinedDataImporter,
    TrainingDataImporter,
    NluDataImporter,
    E2EImporter,
    ResponsesSyncImporter,
)
from rasa.shared.importers.multi_project import MultiProjectImporter
from rasa.shared.importers.rasa import RasaFileImporter
from rasa.shared.nlu.constants import ACTION_TEXT, ACTION_NAME, INTENT, TEXT
from rasa.shared.nlu.training_data.message import Message
from rasa.shared.utils.validation import YamlValidationException


@pytest.fixture()
def default_importer(project: Text) -> TrainingDataImporter:
    config_path = os.path.join(project, DEFAULT_CONFIG_PATH)
    domain_path = os.path.join(project, DEFAULT_DOMAIN_PATH)
    default_data_path = os.path.join(project, DEFAULT_DATA_PATH)

    return TrainingDataImporter.load_from_dict(
        {}, config_path, domain_path, [default_data_path]
    )


async def test_use_of_interface():
    importer = TrainingDataImporter()

    functions_to_test = [
        lambda: importer.get_config(),
        lambda: importer.get_stories(),
        lambda: importer.get_nlu_data(),
        lambda: importer.get_domain(),
    ]
    for f in functions_to_test:
        with pytest.raises(NotImplementedError):
            await f()


async def test_combined_file_importer_with_single_importer(project: Text):
    config_path = os.path.join(project, DEFAULT_CONFIG_PATH)
    domain_path = os.path.join(project, DEFAULT_DOMAIN_PATH)
    default_data_path = os.path.join(project, DEFAULT_DATA_PATH)

    importer = RasaFileImporter(config_path, domain_path, [default_data_path])
    combined = CombinedDataImporter([importer])

    assert await importer.get_config() == await combined.get_config()
    actual_domain = await combined.get_domain()
    expected_domain = await importer.get_domain()
    assert hash(actual_domain) == hash(expected_domain)

    actual_training_data = await combined.get_nlu_data()
    expected_training_data = await importer.get_nlu_data()
    assert hash(actual_training_data) == hash(expected_training_data)

    expected_stories = await importer.get_stories()
    actual_stories = await combined.get_stories()

    assert actual_stories.as_story_string() == expected_stories.as_story_string()

    expected_tests = await importer.get_conversation_tests()
    actual_tests = await combined.get_conversation_tests()

    assert actual_tests.as_story_string() == expected_tests.as_story_string()


@pytest.mark.parametrize(
    "config, expected",
    [
        ({}, [RasaFileImporter]),
        ({"importers": []}, [RasaFileImporter]),
        ({"importers": [{"name": "RasaFileImporter"}]}, [RasaFileImporter]),
        ({"importers": [{"name": "NotExistingModule"}]}, [RasaFileImporter]),
        (
            {
                "importers": [
                    {"name": "rasa.shared.importers.multi_project.MultiProjectImporter"}
                ]
            },
            [MultiProjectImporter],
        ),
        ({"importers": [{"name": "MultiProjectImporter"}]}, [MultiProjectImporter]),
        (
            {
                "importers": [
                    {"name": "RasaFileImporter"},
                    {"name": "MultiProjectImporter"},
                ]
            },
            [RasaFileImporter, MultiProjectImporter],
        ),
    ],
)
def test_load_from_dict(
    config: Dict, expected: List[Type["TrainingDataImporter"]], project: Text
):
    config_path = os.path.join(project, DEFAULT_CONFIG_PATH)
    domain_path = os.path.join(project, DEFAULT_DOMAIN_PATH)
    default_data_path = os.path.join(project, DEFAULT_DATA_PATH)
    actual = TrainingDataImporter.load_from_dict(
        config, config_path, domain_path, [default_data_path]
    )

    assert isinstance(actual, E2EImporter)
    assert isinstance(actual.importer, ResponsesSyncImporter)

    actual_importers = [i.__class__ for i in actual.importer._importer._importers]
    assert actual_importers == expected


def test_load_from_config(tmpdir: Path):
    config_path = str(tmpdir / "config.yml")

    rasa.shared.utils.io.write_yaml(
        {"importers": [{"name": "MultiProjectImporter"}]}, config_path
    )

    importer = TrainingDataImporter.load_from_config(config_path)
    assert isinstance(importer, E2EImporter)
    assert isinstance(importer.importer, ResponsesSyncImporter)
    assert isinstance(importer.importer._importer._importers[0], MultiProjectImporter)


async def test_nlu_only(project: Text):
    config_path = os.path.join(project, DEFAULT_CONFIG_PATH)
    default_data_path = os.path.join(project, DEFAULT_DATA_PATH)
    actual = TrainingDataImporter.load_nlu_importer_from_config(
        config_path, training_data_paths=[default_data_path]
    )

    assert isinstance(actual, NluDataImporter)
    assert isinstance(actual._importer, ResponsesSyncImporter)

    stories = await actual.get_stories()
    assert stories.is_empty()

    conversation_tests = await actual.get_stories()
    assert conversation_tests.is_empty()

    domain = await actual.get_domain()
    assert domain.is_empty()

    config = await actual.get_config()
    assert config

    nlu_data = await actual.get_nlu_data()
    assert not nlu_data.is_empty()


async def test_import_nlu_training_data_from_e2e_stories(
    default_importer: TrainingDataImporter,
):
    # The `E2EImporter` correctly wraps the underlying `CombinedDataImporter`
    assert isinstance(default_importer, E2EImporter)
    importer_without_e2e = default_importer.importer

    stories = StoryGraph(
        [
            StoryStep(
                events=[
                    SlotSet("some slot", "doesn't matter"),
                    UserUttered(intent={"name": "greet_from_stories"}),
                    ActionExecuted("utter_greet_from_stories"),
                ]
            ),
            StoryStep(
                events=[
                    UserUttered("how are you doing?"),
                    ActionExecuted(action_text="Hi Joey."),
                ]
            ),
        ]
    )

    async def mocked_stories(*_: Any, **__: Any) -> StoryGraph:
        return stories

    # Patch to return our test stories
    importer_without_e2e.get_stories = mocked_stories

    # The wrapping `E2EImporter` simply forwards these method calls
    assert (await importer_without_e2e.get_stories()).fingerprint() == (
        await default_importer.get_stories()
    ).fingerprint()
    assert (await importer_without_e2e.get_config()) == (
        await default_importer.get_config()
    )

    # Check additional NLU training data from stories was added
    nlu_data = await default_importer.get_nlu_data()

    # The `E2EImporter` adds NLU training data based on our training stories
    assert len(nlu_data.training_examples) > len(
        (await importer_without_e2e.get_nlu_data()).training_examples
    )

    # Check if the NLU training data was added correctly from the story training data
    expected_additional_messages = [
        Message(data={INTENT: "greet_from_stories"}),
        Message(data={ACTION_NAME: "utter_greet_from_stories"}),
        Message(data={TEXT: "how are you doing?"}),
        Message(data={ACTION_TEXT: "Hi Joey."}),
    ]

    assert all(m in nlu_data.training_examples for m in expected_additional_messages)


async def test_different_story_order_doesnt_change_nlu_training_data(
    default_importer: E2EImporter,
):
    stories = [
        StoryStep(
            events=[
                UserUttered(intent={"name": "greet"}),
                ActionExecuted("utter_greet_from_stories"),
                ActionExecuted("hi", action_text="hi"),
            ]
        ),
        StoryStep(
            events=[
                UserUttered("bye", {"name": "bye"}),
                ActionExecuted("utter_greet"),
                ActionExecuted("hi", action_text="hi"),
                ActionExecuted("bye", action_text="bye"),
            ]
        ),
    ]

    async def mocked_stories(*_: Any, **__: Any) -> StoryGraph:
        return StoryGraph(stories)

    # Patch to return our test stories
    default_importer.importer.get_stories = mocked_stories

    training_data = await default_importer.get_nlu_data()

    # Pretend the order of  the stories changed. This should have no
    # effect on the NLU training data
    stories = list(reversed(stories))

    # Make sure importer doesn't cache stories
    default_importer._cached_stories = None

    training_data2 = await default_importer.get_nlu_data()

    assert hash(training_data) == hash(training_data2)


async def test_import_nlu_training_data_with_default_actions(
    default_importer: TrainingDataImporter,
):
    assert isinstance(default_importer, E2EImporter)
    importer_without_e2e = default_importer.importer

    # Check additional NLU training data from domain was added
    nlu_data = await default_importer.get_nlu_data()

    assert len(nlu_data.training_examples) > len(
        (await importer_without_e2e.get_nlu_data()).training_examples
    )

    extended_training_data = await default_importer.get_nlu_data()
    assert all(
        Message(data={ACTION_NAME: action_name})
        in extended_training_data.training_examples
        for action_name in rasa.shared.core.constants.DEFAULT_ACTION_NAMES
    )


async def test_adding_e2e_actions_to_domain(default_importer: E2EImporter):
    additional_actions = ["Hi Joey.", "it's sunny outside."]
    stories = StoryGraph(
        [
            StoryStep(
                events=[
                    UserUttered("greet_from_stories", {"name": "greet_from_stories"}),
                    ActionExecuted("utter_greet_from_stories"),
                ]
            ),
            StoryStep(
                events=[
                    UserUttered("how are you doing?", {"name": "greet_from_stories"}),
                    ActionExecuted(
                        additional_actions[0], action_text=additional_actions[0]
                    ),
                    ActionExecuted(
                        additional_actions[1], action_text=additional_actions[1]
                    ),
                    ActionExecuted(
                        additional_actions[1], action_text=additional_actions[1]
                    ),
                ]
            ),
        ]
    )

    async def mocked_stories(*_: Any, **__: Any) -> StoryGraph:
        return stories

    # Patch to return our test stories
    default_importer.importer.get_stories = mocked_stories

    domain = await default_importer.get_domain()

    assert all(
        action_name in domain.action_names_or_texts
        for action_name in additional_actions
    )


async def test_nlu_data_domain_sync_with_retrieval_intents(project: Text):
    config_path = os.path.join(project, DEFAULT_CONFIG_PATH)
    domain_path = "data/test_domains/default_retrieval_intents.yml"
    data_paths = [
        "data/test/stories_default_retrieval_intents.yml",
        "data/test_responses/default.yml",
    ]
    importer = TrainingDataImporter.load_from_dict(
        {}, config_path, domain_path, data_paths
    )

    domain = await importer.get_domain()
    nlu_data = await importer.get_nlu_data()

    assert domain.retrieval_intents == ["chitchat"]
    assert domain.intent_properties["chitchat"].get("is_retrieval_intent")
    assert domain.retrieval_intent_responses == nlu_data.responses
    assert domain.responses != nlu_data.responses
    assert "utter_chitchat" in domain.action_names_or_texts


async def test_nlu_data_domain_sync_responses(project: Text):
    config_path = os.path.join(project, DEFAULT_CONFIG_PATH)
    domain_path = "data/test_domains/default.yml"
    data_paths = ["data/test_responses/responses_utter_rasa.yml"]

    importer = TrainingDataImporter.load_from_dict(
        {}, config_path, domain_path, data_paths
    )

    with pytest.warns(None):
        domain = await importer.get_domain()

    # Responses were sync between "test_responses.yml" and the "domain.yml"
    assert "utter_rasa" in domain.responses.keys()


def test_importer_with_invalid_model_config(tmp_path: Path):
    invalid = {"version": "2.0", "policies": ["name"]}
    config_file = tmp_path / "config.yml"
    rasa.shared.utils.io.write_yaml(invalid, config_file)

    with pytest.raises(YamlValidationException):
        TrainingDataImporter.load_from_config(str(config_file))


<<<<<<< HEAD
async def test_importer_with_unicode_files():
    importer = TrainingDataImporter.load_from_dict(
        training_data_paths=["./data/test_nlu_no_responses/nlu_with_unicode.yml"]
    )

    # None of these should raise
    nlu_data = await importer.get_nlu_data()
    assert not nlu_data.is_empty()

    await importer.get_stories()
    await importer.get_domain()
=======
async def test_read_conversation_tests(project: Text):
    importer = TrainingDataImporter.load_from_dict(
        training_data_paths=[str(Path(project) / DEFAULT_CONVERSATION_TEST_PATH)]
    )

    test_stories = await importer.get_conversation_tests()
    assert len(test_stories.story_steps) == 7
>>>>>>> 4b8f7459
<|MERGE_RESOLUTION|>--- conflicted
+++ resolved
@@ -371,7 +371,6 @@
         TrainingDataImporter.load_from_config(str(config_file))
 
 
-<<<<<<< HEAD
 async def test_importer_with_unicode_files():
     importer = TrainingDataImporter.load_from_dict(
         training_data_paths=["./data/test_nlu_no_responses/nlu_with_unicode.yml"]
@@ -383,12 +382,12 @@
 
     await importer.get_stories()
     await importer.get_domain()
-=======
+
+
 async def test_read_conversation_tests(project: Text):
     importer = TrainingDataImporter.load_from_dict(
         training_data_paths=[str(Path(project) / DEFAULT_CONVERSATION_TEST_PATH)]
     )
 
     test_stories = await importer.get_conversation_tests()
-    assert len(test_stories.story_steps) == 7
->>>>>>> 4b8f7459
+    assert len(test_stories.story_steps) == 7