--- conflicted
+++ resolved
@@ -127,133 +127,6 @@
     and additional hidden layers are added together with dropout.
     """
 
-<<<<<<< HEAD
-    @classmethod
-    def required_components(cls) -> List[Type[Component]]:
-        return [Featurizer]
-
-    defaults = {
-        # ## Architecture of the used neural network
-        # Hidden layer sizes for layers before the embedding layers for user message
-        # and labels.
-        # The number of hidden layers is equal to the length of the corresponding
-        # list.
-        HIDDEN_LAYERS_SIZES: {TEXT: [256, 128], LABEL: [256, 128]},
-        # Whether to share the hidden layer weights between input words and responses
-        SHARE_HIDDEN_LAYERS: False,
-        # Number of units in transformer
-        TRANSFORMER_SIZE: None,
-        # Number of transformer layers
-        NUM_TRANSFORMER_LAYERS: 0,
-        # Number of attention heads in transformer
-        NUM_HEADS: 4,
-        # If 'True' use key relative embeddings in attention
-        KEY_RELATIVE_ATTENTION: False,
-        # If 'True' use key relative embeddings in attention
-        VALUE_RELATIVE_ATTENTION: False,
-        # Max position for relative embeddings. Only in effect if key- or value relative
-        # attention are turned on
-        MAX_RELATIVE_POSITION: 5,
-        # Use a unidirectional or bidirectional encoder.
-        UNIDIRECTIONAL_ENCODER: False,
-        # ## Training parameters
-        # Initial and final batch sizes:
-        # Batch size will be linearly increased for each epoch.
-        BATCH_SIZES: [64, 256],
-        # Strategy used when creating batches.
-        # Can be either 'sequence' or 'balanced'.
-        BATCH_STRATEGY: BALANCED,
-        # Number of epochs to train
-        EPOCHS: 300,
-        # Set random seed to any 'int' to get reproducible results
-        RANDOM_SEED: None,
-        # Initial learning rate for the optimizer
-        LEARNING_RATE: 0.001,
-        # ## Parameters for embeddings
-        # Dimension size of embedding vectors
-        EMBEDDING_DIMENSION: 20,
-        # Default dense dimension to use if no dense features are present.
-        DENSE_DIMENSION: {TEXT: 512, LABEL: 512},
-        # Default dimension to use for concatenating sequence and sentence features.
-        CONCAT_DIMENSION: {TEXT: 512, LABEL: 512},
-        # The number of incorrect labels. The algorithm will minimize
-        # their similarity to the user input during training.
-        NUM_NEG: 20,
-        # Type of similarity measure to use, either 'auto' or 'cosine' or 'inner'.
-        SIMILARITY_TYPE: AUTO,
-        # The type of the loss function, either 'cross_entropy' or 'margin'.
-        LOSS_TYPE: CROSS_ENTROPY,
-        # Number of top actions to normalize scores for. Applicable with
-        # loss type 'cross_entropy' and 'softmax' confidences. Set to 0
-        # to turn off normalization.
-        RANKING_LENGTH: 10,
-        # Indicates how similar the algorithm should try to make embedding vectors
-        # for correct labels.
-        # Should be 0.0 < ... < 1.0 for 'cosine' similarity type.
-        MAX_POS_SIM: 0.8,
-        # Maximum negative similarity for incorrect labels.
-        # Should be -1.0 < ... < 1.0 for 'cosine' similarity type.
-        MAX_NEG_SIM: -0.4,
-        # If 'True' the algorithm only minimizes maximum similarity over
-        # incorrect intent labels, used only if 'loss_type' is set to 'margin'.
-        USE_MAX_NEG_SIM: True,
-        # Scale loss inverse proportionally to confidence of correct prediction
-        SCALE_LOSS: True,
-        # ## Regularization parameters
-        # The scale of regularization
-        REGULARIZATION_CONSTANT: 0.002,
-        # Fraction of trainable weights in internal layers.
-        CONNECTION_DENSITY: 1.0,
-        # The scale of how important is to minimize the maximum similarity
-        # between embeddings of different labels.
-        NEGATIVE_MARGIN_SCALE: 0.8,
-        # Dropout rate for encoder
-        DROP_RATE: 0.2,
-        # Dropout rate for attention
-        DROP_RATE_ATTENTION: 0,
-        # If 'True' apply dropout to sparse input tensors
-        SPARSE_INPUT_DROPOUT: False,
-        # If 'True' apply dropout to dense input tensors
-        DENSE_INPUT_DROPOUT: False,
-        # ## Evaluation parameters
-        # How often calculate validation accuracy.
-        # Small values may hurt performance, e.g. model accuracy.
-        EVAL_NUM_EPOCHS: 20,
-        # How many examples to use for hold out validation set
-        # Large values may hurt performance, e.g. model accuracy.
-        EVAL_NUM_EXAMPLES: 0,
-        # ## Selector config
-        # If 'True' random tokens of the input message will be masked and the model
-        # should predict those tokens.
-        MASKED_LM: False,
-        # Name of the intent for which this response selector is to be trained
-        RETRIEVAL_INTENT: None,
-        # Boolean flag to check if actual text of the response
-        # should be used as ground truth label for training the model.
-        USE_TEXT_AS_LABEL: False,
-        # If you want to use tensorboard to visualize training and validation metrics,
-        # set this option to a valid output directory.
-        TENSORBOARD_LOG_DIR: None,
-        # Define when training metrics for tensorboard should be logged.
-        # Either after every epoch or for every training step.
-        # Valid values: 'epoch' and 'batch'
-        TENSORBOARD_LOG_LEVEL: "epoch",
-        # Specify what features to use as sequence and sentence features
-        # By default all features in the pipeline are used.
-        FEATURIZERS: [],
-        # Perform model checkpointing
-        CHECKPOINT_MODEL: False,
-        # if 'True' applies sigmoid on all similarity terms and adds it
-        # to the loss function to ensure that similarity values are
-        # approximately bounded. Used inside cross-entropy loss only.
-        CONSTRAIN_SIMILARITIES: False,
-        # Model confidence to be returned during inference. Currently, the only
-        # possible value is `softmax`.
-        MODEL_CONFIDENCE: SOFTMAX,
-    }
-
-=======
->>>>>>> 7f019664
     # The `transformer_size` to use as a default when the transformer is enabled.
     default_transformer_size_when_enabled = 256
 
