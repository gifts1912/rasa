import logging
from typing import Optional, Dict, Text, List, Any

from rasa.constants import NEXT_MAJOR_VERSION_FOR_DEPRECATIONS
from rasa.core.actions.action import (
    LEGACY_ACTION_DEACTIVATE_LOOP_NAME,
    ACTION_DEACTIVATE_LOOP_NAME,
)
from rasa.core.domain import Domain
from rasa.core.events import SlotSet, ActionExecuted, Event
from rasa.core.exceptions import StoryParseError
from rasa.core.training.story_reader.story_step_builder import StoryStepBuilder
from rasa.core.training.structures import StoryStep
import rasa.utils.common

logger = logging.getLogger(__name__)


class StoryReader:
    """Helper class to read a story file."""

    def __init__(
        self,
        domain: Optional[Domain] = None,
        template_vars: Optional[Dict] = None,
        use_e2e: bool = False,
        source_name: Text = None,
        unfold_or_utterances: bool = True,
    ) -> None:
        """Constructor for the StoryReader.

        Args:
            domain: Domain object.
            template_vars: Template variables to be replaced.
            use_e2e: Specifies whether to use the e2e parser or not.
            source_name: Name of the training data source.
            unfold_or_utterances: Identifies if the user utterance is a part of
              OR statement. This parameter is used only to simplify the conversation
              from MD story files. Don't use it other ways, because it ends up
              in a invalid story that cannot be user for real training.
              Default value is `True`, which preserves the expected behavior
              of the reader.
        """
        self.story_steps = []
        self.current_step_builder: Optional[StoryStepBuilder] = None
        self.domain = domain
        self.template_variables = template_vars if template_vars else {}
        self.use_e2e = use_e2e
        self.source_name = source_name
        self.unfold_or_utterances = unfold_or_utterances

    async def read_from_file(self, filename: Text) -> List[StoryStep]:
        raise NotImplementedError

    def _add_current_stories_to_result(self):
        if self.current_step_builder:
            self.current_step_builder.flush()
            self.story_steps.extend(self.current_step_builder.story_steps)

    def _new_story_part(self, name: Text, source_name: Text):
        self._add_current_stories_to_result()
        self.current_step_builder = StoryStepBuilder(name, source_name)

    def _new_rule_part(self, name: Text, source_name: Text):
        self._add_current_stories_to_result()
        self.current_step_builder = StoryStepBuilder(name, source_name, is_rule=True)

<<<<<<< HEAD
    def _add_event(self, event_name: Text, parameters: Dict):
=======
    def _add_event(self, event_name: Text, parameters: Dict[Text, Any]) -> None:
>>>>>>> 192747e2

        # add 'name' only if event is not a SlotSet,
        # because there might be a slot with slot_key='name'
        if "name" not in parameters and event_name != SlotSet.type_name:
            parameters["name"] = event_name

        parsed_events = Event.from_story_string(
            event_name, parameters, default=ActionExecuted
        )
        if parsed_events is None:
            raise StoryParseError(
                "Unknown event '{}'. It is Neither an event "
                "nor an action).".format(event_name)
            )
        if self.current_step_builder is None:
            raise StoryParseError(
                "Failed to handle event '{}'. There is no "
                "started story block available. "
                "".format(event_name)
            )

        for p in parsed_events:
            _map_legacy_event_names(p)
            self.current_step_builder.add_event(p)

    def _add_checkpoint(
        self, name: Text, conditions: Optional[Dict[Text, Any]]
    ) -> None:

        # Ensure story part already has a name
        if not self.current_step_builder:
            raise StoryParseError(
                "Checkpoint '{}' is at an invalid location. "
                "Expected a story start.".format(name)
            )

        self.current_step_builder.add_checkpoint(name, conditions)


def _map_legacy_event_names(event: Event) -> None:
    if (
        isinstance(event, ActionExecuted)
        and event.action_name == LEGACY_ACTION_DEACTIVATE_LOOP_NAME
    ):
        rasa.utils.common.raise_deprecation_warning(
            f"Using action '{event.action_name}' is deprecated. Please use "
            f"'{ACTION_DEACTIVATE_LOOP_NAME}' instead. Support for "
            f"'{event.action_name}' will be removed in Rasa Open Source version "
            f"{NEXT_MAJOR_VERSION_FOR_DEPRECATIONS}."
        )
        event.action_name = ACTION_DEACTIVATE_LOOP_NAME<|MERGE_RESOLUTION|>--- conflicted
+++ resolved
@@ -65,12 +65,7 @@
         self._add_current_stories_to_result()
         self.current_step_builder = StoryStepBuilder(name, source_name, is_rule=True)
 
-<<<<<<< HEAD
-    def _add_event(self, event_name: Text, parameters: Dict):
-=======
     def _add_event(self, event_name: Text, parameters: Dict[Text, Any]) -> None:
->>>>>>> 192747e2
-
         # add 'name' only if event is not a SlotSet,
         # because there might be a slot with slot_key='name'
         if "name" not in parameters and event_name != SlotSet.type_name:
