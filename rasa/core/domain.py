--- conflicted
+++ resolved
@@ -33,15 +33,12 @@
     SLOT_LAST_OBJECT,
     SLOT_LAST_OBJECT_TYPE,
     SLOT_LISTED_ITEMS,
-<<<<<<< HEAD
     USER,
     PREVIOUS_ACTION,
     FORM,
     SLOTS,
     SHOULD_NOT_BE_SET,
-=======
     DEFAULT_INTENTS,
->>>>>>> d2fb0351
 )
 from rasa.core.events import SlotSet, UserUttered
 from rasa.core.slots import Slot, UnfeaturizedSlot, CategoricalSlot
