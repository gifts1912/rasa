import copy
import logging
from pathlib import Path
from collections import defaultdict

import numpy as np

import rasa.shared.utils.io
import tensorflow as tf
import tensorflow_addons as tfa
from typing import Any, List, Optional, Text, Dict, Tuple, Union, TYPE_CHECKING

import rasa.utils.io as io_utils
from rasa.shared.core.domain import Domain
from rasa.core.featurizers.tracker_featurizers import (
    TrackerFeaturizer,
    FullDialogueTrackerFeaturizer,
    MaxHistoryTrackerFeaturizer,
)
from rasa.core.featurizers.single_state_featurizer import SingleStateFeaturizer
from rasa.shared.nlu.constants import (
    ACTION_TEXT,
    ACTION_NAME,
    INTENT,
    TEXT,
    ENTITIES,
    VALID_FEATURE_TYPES,
    FEATURE_TYPE_SENTENCE,
)
from rasa.shared.nlu.interpreter import NaturalLanguageInterpreter
from rasa.core.policies.policy import Policy
from rasa.core.constants import DEFAULT_POLICY_PRIORITY, DIALOGUE
from rasa.shared.core.constants import ACTIVE_LOOP, SLOTS, ACTION_LISTEN_NAME
from rasa.shared.core.trackers import DialogueStateTracker
from rasa.shared.core.generator import TrackerWithCachedStates
from rasa.utils import train_utils
from rasa.utils.tensorflow.models import RasaModel, TransformerRasaModel
from rasa.utils.tensorflow.model_data import (
    RasaModelData,
    FeatureSignature,
    FeatureArray,
)
from rasa.utils.tensorflow.model_data_utils import convert_to_data_format
from rasa.utils.tensorflow.constants import (
    LABEL,
    TRANSFORMER_SIZE,
    NUM_TRANSFORMER_LAYERS,
    NUM_HEADS,
    BATCH_SIZES,
    BATCH_STRATEGY,
    EPOCHS,
    RANDOM_SEED,
    RANKING_LENGTH,
    LOSS_TYPE,
    SIMILARITY_TYPE,
    NUM_NEG,
    EVAL_NUM_EXAMPLES,
    EVAL_NUM_EPOCHS,
    NEGATIVE_MARGIN_SCALE,
    REGULARIZATION_CONSTANT,
    SCALE_LOSS,
    USE_MAX_NEG_SIM,
    MAX_NEG_SIM,
    MAX_POS_SIM,
    EMBEDDING_DIMENSION,
    DROP_RATE_DIALOGUE,
    DROP_RATE_LABEL,
    DROP_RATE,
    DROP_RATE_ATTENTION,
    WEIGHT_SPARSITY,
    KEY_RELATIVE_ATTENTION,
    VALUE_RELATIVE_ATTENTION,
    MAX_RELATIVE_POSITION,
    SOFTMAX,
    AUTO,
    BALANCED,
    TENSORBOARD_LOG_DIR,
    TENSORBOARD_LOG_LEVEL,
    CHECKPOINT_MODEL,
    ENCODING_DIMENSION,
    UNIDIRECTIONAL_ENCODER,
    SEQUENCE,
    SENTENCE,
    SEQUENCE_LENGTH,
    DENSE_DIMENSION,
    CONCAT_DIMENSION,
    E2E_CONFIDENCE_THRESHOLD,
    SPARSE_INPUT_DROPOUT,
    DENSE_INPUT_DROPOUT,
    MASKED_LM,
    MASK,
    HIDDEN_LAYERS_SIZES,
    FEATURIZERS,
)

if TYPE_CHECKING:
    from rasa.shared.nlu.training_data.features import Features


logger = logging.getLogger(__name__)

LABEL_KEY = LABEL
LABEL_SUB_KEY = "ids"
LENGTH = "length"
POSSIBLE_FEATURE_TYPES = [SEQUENCE, SENTENCE]
FEATURES_TO_ENCODE = [INTENT, TEXT, ACTION_NAME, ACTION_TEXT]
LABEL_FEATURES_TO_ENCODE = [
    f"{LABEL}_{ACTION_NAME}",
    f"{LABEL}_{ACTION_TEXT}",
    f"{LABEL}_{INTENT}",
]
SENTENCE_FEATURES_TO_ENCODE = [INTENT, TEXT, ACTION_NAME, ACTION_TEXT]
<<<<<<< HEAD
SEQUENCE_FEATURES_TO_ENCODE = [TEXT, ACTION_TEXT]
=======
SEQUENCE_FEATURES_TO_ENCODE = [TEXT, ACTION_TEXT, f"{LABEL}_{ACTION_TEXT}"]
LABEL_FEATURES_TO_ENCODE = [f"{LABEL}_{ACTION_NAME}", f"{LABEL}_{ACTION_TEXT}"]
>>>>>>> fe9b0e71
STATE_LEVEL_FEATURES = [ENTITIES, SLOTS, ACTIVE_LOOP]

SAVE_MODEL_FILE_NAME = "ted_policy"


class TEDPolicy(Policy):
    """Transformer Embedding Dialogue (TED) Policy is described in
    https://arxiv.org/abs/1910.00486.
    This policy has a pre-defined architecture, which comprises the
    following steps:
        - concatenate user input (user intent and entities), previous system actions,
          slots and active forms for each time step into an input vector to
          pre-transformer embedding layer;
        - feed it to transformer;
        - apply a dense layer to the output of the transformer to get embeddings of a
          dialogue for each time step;
        - apply a dense layer to create embeddings for system actions for each time
          step;
        - calculate the similarity between the dialogue embedding and embedded system
          actions. This step is based on the StarSpace
          (https://arxiv.org/abs/1709.03856) idea.
    """

    # please make sure to update the docs when changing a default parameter
    defaults = {
        # ## Architecture of the used neural network
        # Hidden layer sizes for layers before the dialogue and label embedding layers.
        # The number of hidden layers is equal to the length of the corresponding
        # list.
        # TODO add 2 parallel NNs: transformer for text and ffnn for names
        # Hidden layer sizes for layers before the embedding layers for user message
        # and labels.
        # The number of hidden layers is equal to the length of the corresponding
        # list.
        HIDDEN_LAYERS_SIZES: {TEXT: [], ACTION_TEXT: [], f"{LABEL}_{ACTION_TEXT}": []},
        DENSE_DIMENSION: {
            TEXT: 128,
            ACTION_TEXT: 128,
            f"{LABEL}_{ACTION_TEXT}": 128,
            INTENT: 20,
            ACTION_NAME: 20,
            f"{LABEL}_{ACTION_NAME}": 20,
            ENTITIES: 20,
            SLOTS: 20,
            ACTIVE_LOOP: 20,
        },
        CONCAT_DIMENSION: {TEXT: 128, ACTION_TEXT: 128, f"{LABEL}_{ACTION_TEXT}": 128},
        ENCODING_DIMENSION: 50,
        # Number of units in transformer
        TRANSFORMER_SIZE: 128,
        # Number of transformer layers
        NUM_TRANSFORMER_LAYERS: 1,
        # Number of attention heads in transformer
        NUM_HEADS: 4,
        # If 'True' use key relative embeddings in attention
        KEY_RELATIVE_ATTENTION: False,
        # If 'True' use value relative embeddings in attention
        VALUE_RELATIVE_ATTENTION: False,
        # Max position for relative embeddings
        MAX_RELATIVE_POSITION: None,
        # Use a unidirectional or bidirectional encoder.
        UNIDIRECTIONAL_ENCODER: True,
        # ## Training parameters
        # Initial and final batch sizes:
        # Batch size will be linearly increased for each epoch.
        BATCH_SIZES: [64, 256],
        # Strategy used whenc creating batches.
        # Can be either 'sequence' or 'balanced'.
        BATCH_STRATEGY: BALANCED,
        # Number of epochs to train
        EPOCHS: 1,
        # Set random seed to any 'int' to get reproducible results
        RANDOM_SEED: None,
        # ## Parameters for embeddings
        # Dimension size of embedding vectors
        EMBEDDING_DIMENSION: 20,
        # The number of incorrect labels. The algorithm will minimize
        # their similarity to the user input during training.
        NUM_NEG: 20,
        # Type of similarity measure to use, either 'auto' or 'cosine' or 'inner'.
        SIMILARITY_TYPE: AUTO,
        # The type of the loss function, either 'softmax' or 'margin'.
        LOSS_TYPE: SOFTMAX,
        # Number of top actions to normalize scores for loss type 'softmax'.
        # Set to 0 to turn off normalization.
        RANKING_LENGTH: 10,
        # Indicates how similar the algorithm should try to make embedding vectors
        # for correct labels.
        # Should be 0.0 < ... < 1.0 for 'cosine' similarity type.
        MAX_POS_SIM: 0.8,
        # Maximum negative similarity for incorrect labels.
        # Should be -1.0 < ... < 1.0 for 'cosine' similarity type.
        MAX_NEG_SIM: -0.2,
        # If 'True' the algorithm only minimizes maximum similarity over
        # incorrect intent labels, used only if 'loss_type' is set to 'margin'.
        USE_MAX_NEG_SIM: True,
        # If 'True' scale loss inverse proportionally to the confidence
        # of the correct prediction
        SCALE_LOSS: True,
        # ## Regularization parameters
        # The scale of regularization
        REGULARIZATION_CONSTANT: 0.001,
        # The scale of how important is to minimize the maximum similarity
        # between embeddings of different labels,
        # used only if 'loss_type' is set to 'margin'.
        NEGATIVE_MARGIN_SCALE: 0.8,
        # Dropout rate for embedding layers of dialogue features.
        DROP_RATE_DIALOGUE: 0.1,
        # Dropout rate for embedding layers of utterance level features.
        DROP_RATE: 0.0,
        # Dropout rate for embedding layers of label, e.g. action, features.
        DROP_RATE_LABEL: 0.0,
        # Dropout rate for attention.
        DROP_RATE_ATTENTION: 0,
        # Sparsity of the weights in dense layers
        WEIGHT_SPARSITY: 0.8,
        # If 'True' apply dropout to sparse input tensors
        SPARSE_INPUT_DROPOUT: True,
        # If 'True' apply dropout to dense input tensors
        DENSE_INPUT_DROPOUT: True,
        # If 'True' random tokens of the input message will be masked and the model
        # should predict those tokens.
        MASKED_LM: False,
        # ## Evaluation parameters
        # How often calculate validation accuracy.
        # Small values may hurt performance, e.g. model accuracy.
        EVAL_NUM_EPOCHS: 20,
        # How many examples to use for hold out validation set
        # Large values may hurt performance, e.g. model accuracy.
        EVAL_NUM_EXAMPLES: 0,
        # If you want to use tensorboard to visualize training and validation metrics,
        # set this option to a valid output directory.
        TENSORBOARD_LOG_DIR: None,
        # Define when training metrics for tensorboard should be logged.
        # Either after every epoch or for every training step.
        # Valid values: 'epoch' and 'minibatch'
        TENSORBOARD_LOG_LEVEL: "epoch",
        # Perform model checkpointing
        CHECKPOINT_MODEL: False,
        # Only pick e2e prediction if the policy is confident enough
        E2E_CONFIDENCE_THRESHOLD: 0.5,
        # Specify what features to use as sequence and sentence features.
        # By default all features in the pipeline are used.
        FEATURIZERS: [],
    }

    @staticmethod
    def _standard_featurizer(max_history: Optional[int] = None) -> TrackerFeaturizer:
        return MaxHistoryTrackerFeaturizer(
            SingleStateFeaturizer(), max_history=max_history
        )

    def __init__(
        self,
        featurizer: Optional[TrackerFeaturizer] = None,
        priority: int = DEFAULT_POLICY_PRIORITY,
        max_history: Optional[int] = None,
        model: Optional[RasaModel] = None,
        zero_state_features: Optional[Dict[Text, List["Features"]]] = None,
        **kwargs: Any,
    ) -> None:
        """Declare instance variables with default values."""

        if not featurizer:
            featurizer = self._standard_featurizer(max_history)

        super().__init__(featurizer, priority)
        if isinstance(featurizer, FullDialogueTrackerFeaturizer):
            self.is_full_dialogue_featurizer_used = True
        else:
            self.is_full_dialogue_featurizer_used = False

        self._load_params(**kwargs)

        self.model = model

        self.zero_state_features = zero_state_features or defaultdict(list)

        self._label_data: Optional[RasaModelData] = None
        self.data_example: Optional[Dict[Text, List[np.ndarray]]] = None

    def _load_params(self, **kwargs: Dict[Text, Any]) -> None:
        self.config = copy.deepcopy(self.defaults)
        self.config.update(kwargs)

        self.config = train_utils.check_deprecated_options(self.config)

        self.config = train_utils.update_similarity_type(self.config)
        self.config = train_utils.update_evaluation_parameters(self.config)

    def _create_label_data(
        self, domain: Domain, interpreter: NaturalLanguageInterpreter
    ) -> Tuple[RasaModelData, List[Dict[Text, List["Features"]]]]:
        # encode all label_ids with policies' featurizer
        state_featurizer = self.featurizer.state_featurizer
        encoded_all_labels = state_featurizer.encode_all_actions(domain, interpreter)

        attribute_data, _ = convert_to_data_format(
            encoded_all_labels, featurizers=self.config[FEATURIZERS]
        )

        label_data = RasaModelData()
        label_data.add_data(attribute_data, key_prefix=f"{LABEL_KEY}_")
        label_data.add_lengths(
            f"{LABEL}_{ACTION_TEXT}",
            SEQUENCE_LENGTH,
            f"{LABEL}_{ACTION_TEXT}",
            SEQUENCE,
        )

        label_ids = np.arange(domain.num_actions)
        label_data.add_features(
            LABEL_KEY,
            LABEL_SUB_KEY,
            [FeatureArray(np.expand_dims(label_ids, -1), number_of_dimensions=2)],
        )

        return label_data, encoded_all_labels

    def _create_model_data(
        self,
        tracker_state_features: List[List[Dict[Text, List["Features"]]]],
        label_ids: Optional[np.ndarray] = None,
        encoded_all_labels: Optional[List[Dict[Text, List["Features"]]]] = None,
    ) -> RasaModelData:
        """Combine all model related data into RasaModelData.

        Args:
            tracker_state_features: a dictionary of attributes (INTENT, TEXT, ACTION_NAME, ACTION_TEXT,
                ENTITIES, SLOTS, ACTIVE_LOOP) to a list of features for all dialogue
                turns in all training trackers
            label_ids: the label ids (e.g. action ids) for every dialogue turn in all
                training trackers
            encoded_all_labels: a list of dictionaries containing attribute features for labels ids

        Returns:
            RasaModelData
        """
        model_data = RasaModelData(label_key=LABEL_KEY, label_sub_key=LABEL_SUB_KEY)

        # print("Inside create model data")

        # print("Label ids", label_ids)
        # print("Encoded_all_labels", encoded_all_labels)

        if label_ids is not None and encoded_all_labels is not None:

            label_ids = np.array(
                [np.expand_dims(seq_label_ids, -1) for seq_label_ids in label_ids]
            )
            model_data.add_features(
                LABEL_KEY,
                LABEL_SUB_KEY,
                [FeatureArray(label_ids, number_of_dimensions=3)],
            )

            attribute_data, self.zero_state_features = convert_to_data_format(
                tracker_state_features, featurizers=self.config[FEATURIZERS]
            )
        else:
            # method is called during prediction
            attribute_data, _ = convert_to_data_format(
                tracker_state_features,
                self.zero_state_features,
                featurizers=self.config[FEATURIZERS],
            )

        model_data.add_data(attribute_data)
        model_data.add_lengths(TEXT, SEQUENCE_LENGTH, TEXT, SEQUENCE)
        model_data.add_lengths(ACTION_TEXT, SEQUENCE_LENGTH, ACTION_TEXT, SEQUENCE)

        # add the dialogue lengths
        attribute_present = next(iter(list(attribute_data.keys())))
        dialogue_lengths = np.array(
            [
                np.size(np.squeeze(f, -1))
                for f in model_data.data[attribute_present][MASK][0]
            ]
        )
        model_data.data[DIALOGUE][LENGTH] = [
            FeatureArray(dialogue_lengths, number_of_dimensions=1)
        ]

        # print("-------------")

        return model_data

    def train(
        self,
        training_trackers: List[TrackerWithCachedStates],
        domain: Domain,
        interpreter: NaturalLanguageInterpreter,
        **kwargs: Any,
    ) -> None:
        """Train the policy on given training trackers."""

        if not training_trackers:
            logger.error(
                f"Can not train '{self.__class__.__name__}'. No data was provided. "
                f"Skipping training of the policy."
            )
            return

        # dealing with training data
        tracker_state_features, label_ids = self.featurize_for_training(
            training_trackers, domain, interpreter, **kwargs
        )

        self._label_data, encoded_all_labels = self._create_label_data(
            domain, interpreter
        )

        # print("Label data signature", self._label_data.get_signature())

        # extract actual training data to feed to model
        model_data = self._create_model_data(
            tracker_state_features, label_ids, encoded_all_labels
        )
        if model_data.is_empty():
            logger.error(
                f"Can not train '{self.__class__.__name__}'. No data was provided. "
                f"Skipping training of the policy."
            )
            return

        # keep one example for persisting and loading
        self.data_example = model_data.first_data_example()

        self.model = TED(
            model_data.get_signature(),
            self.config,
            isinstance(self.featurizer, MaxHistoryTrackerFeaturizer),
            self._label_data,
        )

        self.model.fit(
            model_data,
            self.config[EPOCHS],
            self.config[BATCH_SIZES],
            self.config[EVAL_NUM_EXAMPLES],
            self.config[EVAL_NUM_EPOCHS],
            batch_strategy=self.config[BATCH_STRATEGY],
        )

    def predict_action_probabilities(
        self,
        tracker: DialogueStateTracker,
        domain: Domain,
        interpreter: NaturalLanguageInterpreter,
        **kwargs: Any,
    ) -> Tuple[List[float], Optional[bool]]:
        """Predict the next action the bot should take.
        Return the list of probabilities for the next actions.
        """

        if self.model is None:
            return self._default_predictions(domain), False

        # create model data from tracker
        tracker_state_features = []
        if (
            INTENT in self.zero_state_features
            or not tracker.latest_action_name == ACTION_LISTEN_NAME
        ):
            # the first example in a batch uses intent
            # or current prediction is not after user utterance
            tracker_state_features += self.featurizer.create_state_features(
                [tracker], domain, interpreter, use_text_for_last_user_input=False
            )
        if (
            TEXT in self.zero_state_features
            and tracker.latest_action_name == ACTION_LISTEN_NAME
        ):
            # the second - text, but only after user utterance
            tracker_state_features += self.featurizer.create_state_features(
                [tracker], domain, interpreter, use_text_for_last_user_input=True
            )

        model_data = self._create_model_data(tracker_state_features)

        output = self.model.predict(model_data)

        # take the last prediction in the sequence
        similarities = output["similarities"].numpy()[:, -1, :]
        confidences = output["action_scores"].numpy()[:, -1, :]

        # we using similarities to pick appropriate input,
        # since it seems to be more accurate measure,
        # policy is trained to maximize the similarity not the confidence
        if (
            len(tracker_state_features) == 2
            and np.max(confidences[1]) > self.config[E2E_CONFIDENCE_THRESHOLD]
            and np.max(similarities[1]) > np.max(similarities[0])
        ):
            batch_index = 1
            is_e2e_prediction = True
        elif len(tracker_state_features) == 2:
            batch_index = 0
            is_e2e_prediction = False
        else:  # only one tracker present
            batch_index = 0
            if tracker.latest_action_name == ACTION_LISTEN_NAME:
                if TEXT in self.zero_state_features:
                    is_e2e_prediction = True
                else:
                    is_e2e_prediction = False
            else:
                is_e2e_prediction = None

        # take correct batch dimension
        confidence = confidences[batch_index, :]

        if self.config[LOSS_TYPE] == SOFTMAX and self.config[RANKING_LENGTH] > 0:
            confidence = train_utils.normalize(confidence, self.config[RANKING_LENGTH])

        return confidence.tolist(), is_e2e_prediction  # pytype: disable=bad-return-type

    def persist(self, path: Union[Text, Path]) -> None:
        """Persists the policy to a storage."""

        if self.model is None:
            logger.debug(
                "Method `persist(...)` was called "
                "without a trained model present. "
                "Nothing to persist then!"
            )
            return

        model_path = Path(path)
        tf_model_file = model_path / f"{SAVE_MODEL_FILE_NAME}.tf_model"

        rasa.shared.utils.io.create_directory_for_file(tf_model_file)

        self.featurizer.persist(path)

        if self.model.checkpoint_model:
            self.model.copy_best(str(tf_model_file))
        else:
            self.model.save(str(tf_model_file))

        io_utils.json_pickle(
            model_path / f"{SAVE_MODEL_FILE_NAME}.priority.pkl", self.priority
        )
        io_utils.pickle_dump(
            model_path / f"{SAVE_MODEL_FILE_NAME}.meta.pkl", self.config
        )
        io_utils.pickle_dump(
            model_path / f"{SAVE_MODEL_FILE_NAME}.data_example.pkl", self.data_example
        )
        io_utils.pickle_dump(
            model_path / f"{SAVE_MODEL_FILE_NAME}.zero_state_features.pkl",
            self.zero_state_features,
        )
        io_utils.pickle_dump(
            model_path / f"{SAVE_MODEL_FILE_NAME}.label_data.pkl",
            dict(self._label_data.data),
        )

    @classmethod
    def load(cls, path: Union[Text, Path]) -> "TEDPolicy":
        """Loads a policy from the storage.
        **Needs to load its featurizer**
        """
        model_path = Path(path)

        if not model_path.exists():
            raise Exception(
                f"Failed to load TED policy model. Path "
                f"'{model_path.absolute()}' doesn't exist."
            )

        tf_model_file = model_path / f"{SAVE_MODEL_FILE_NAME}.tf_model"

        featurizer = TrackerFeaturizer.load(path)

        if not (model_path / f"{SAVE_MODEL_FILE_NAME}.data_example.pkl").is_file():
            return cls(featurizer=featurizer)

        loaded_data = io_utils.pickle_load(
            model_path / f"{SAVE_MODEL_FILE_NAME}.data_example.pkl"
        )
        label_data = io_utils.pickle_load(
            model_path / f"{SAVE_MODEL_FILE_NAME}.label_data.pkl"
        )
        zero_state_features = io_utils.pickle_load(
            model_path / f"{SAVE_MODEL_FILE_NAME}.zero_state_features.pkl"
        )
        label_data = RasaModelData(data=label_data)
        meta = io_utils.pickle_load(model_path / f"{SAVE_MODEL_FILE_NAME}.meta.pkl")
        priority = io_utils.json_unpickle(
            model_path / f"{SAVE_MODEL_FILE_NAME}.priority.pkl"
        )

        model_data_example = RasaModelData(
            label_key=LABEL_KEY, label_sub_key=LABEL_SUB_KEY, data=loaded_data
        )
        meta = train_utils.update_similarity_type(meta)

        model = TED.load(
            str(tf_model_file),
            model_data_example,
            data_signature=model_data_example.get_signature(),
            config=meta,
            max_history_tracker_featurizer_used=isinstance(
                featurizer, MaxHistoryTrackerFeaturizer
            ),
            label_data=label_data,
        )

        # build the graph for prediction
        predict_data_example = RasaModelData(
            label_key=LABEL_KEY,
            label_sub_key=LABEL_SUB_KEY,
            data={
                feature_name: features
                for feature_name, features in model_data_example.items()
                if feature_name
                # we need to remove label features for prediction if they are present
                in STATE_LEVEL_FEATURES + SENTENCE_FEATURES_TO_ENCODE + [DIALOGUE]
            },
        )
        model.build_for_predict(predict_data_example)

        return cls(
            featurizer=featurizer,
            priority=priority,
            model=model,
            zero_state_features=zero_state_features,
            **meta,
        )


class TED(TransformerRasaModel):
    def __init__(
        self,
        data_signature: Dict[Text, Dict[Text, List[FeatureSignature]]],
        config: Dict[Text, Any],
        max_history_tracker_featurizer_used: bool,
        label_data: RasaModelData,
    ) -> None:
        super().__init__("TED", config, data_signature, label_data)

        self.max_history_tracker_featurizer_used = max_history_tracker_featurizer_used

        self.predict_data_signature = {
            feature_name: features
            for feature_name, features in data_signature.items()
            if feature_name
            in STATE_LEVEL_FEATURES + SENTENCE_FEATURES_TO_ENCODE + [DIALOGUE]
        }

        # optimizer
        self.optimizer = tf.keras.optimizers.Adam()

        # metrics
        self.action_loss = tf.keras.metrics.Mean(name="loss")
        self.action_acc = tf.keras.metrics.Mean(name="acc")
        self.metrics_to_log += ["loss", "acc"]

        # needed for efficient prediction
        self.all_labels_embed: Optional[tf.Tensor] = None

        self._prepare_layers()

    def _check_data(self) -> None:
        if not any(key in [INTENT, TEXT] for key in self.data_signature.keys()):
            raise ValueError(
                f"No user features specified. "
                f"Cannot train '{self.__class__.__name__}' model."
            )

        if not any(
            key in [ACTION_NAME, ACTION_TEXT] for key in self.data_signature.keys()
        ):
            raise ValueError(
                f"No action features specified. "
                f"Cannot train '{self.__class__.__name__}' model."
            )
        if LABEL not in self.data_signature:
            raise ValueError(
                f"No label features specified. "
                f"Cannot train '{self.__class__.__name__}' model."
            )

    def _prepare_layers(self) -> None:
        for name in self.data_signature.keys():
            self._prepare_sparse_dense_layer_for(name, self.data_signature)
            if name in SEQUENCE_FEATURES_TO_ENCODE:
                self._prepare_sequence_layers(name)
            self._prepare_encoding_layers(name)

        for name in self.label_signature.keys():
            self._prepare_sparse_dense_layer_for(name, self.label_signature)
            if name in SEQUENCE_FEATURES_TO_ENCODE:
                self._prepare_sequence_layers(name)
            self._prepare_encoding_layers(name)

        self._prepare_transformer_layer(
            DIALOGUE, self.config[DROP_RATE_DIALOGUE], self.config[DROP_RATE_ATTENTION]
        )

        self._prepare_embed_layers(DIALOGUE)
        self._prepare_embed_layers(LABEL)

        self._prepare_dot_product_loss(LABEL, self.config[SCALE_LOSS])

    def _prepare_sparse_dense_layer_for(
        self, name: Text, signature: Dict[Text, Dict[Text, List[FeatureSignature]]]
    ) -> None:
        """Prepare the sparse dense layer for the given attribute name. It is used to
        combine the sparse and dense features of the attribute at the beginning of
        the model.

        Args:
            name: the attribute name
            signature: data signature
        """
        for feature_type in VALID_FEATURE_TYPES:
            if name not in signature or feature_type not in signature[name]:
                # features for feature type are not present
                continue

            self._prepare_sparse_dense_dropout_layers(
                f"{name}_{feature_type}", self.config[DROP_RATE]
            )

            # use the same configurable dense dimension for all sparse features
            self._prepare_sparse_dense_layers(
                signature[name][feature_type],
                f"{name}_{feature_type}",
                self.config[DENSE_DIMENSION][name],
            )

    def _prepare_encoding_layers(self, name: Text) -> None:
        """Create ffnn layer for given attribute name. The layer is used just before
        all dialogue features are combined.

        Args:
            name: attribute name
        """
        # create encoding layers only for the features which should be encoded;
        if name not in SENTENCE_FEATURES_TO_ENCODE + LABEL_FEATURES_TO_ENCODE:
            return
        # check that there are SENTENCE features for the attribute name in data
        if (
            name in SENTENCE_FEATURES_TO_ENCODE
            and FEATURE_TYPE_SENTENCE not in self.data_signature[name]
        ):
            return
        #  same for label_data
        if (
            name in LABEL_FEATURES_TO_ENCODE
            and FEATURE_TYPE_SENTENCE not in self.label_signature[name]
        ):
            return

        self._prepare_ffnn_layer(
            f"{name}",
            [self.config[ENCODING_DIMENSION]],
            self.config[DROP_RATE_DIALOGUE],
        )

    def _create_all_labels_embed(self) -> Tuple[tf.Tensor, tf.Tensor]:
        all_label_ids = self.tf_label_data[LABEL_KEY][LABEL_SUB_KEY][0]
        # labels cannot have all features "fake"
        all_labels_encoded = {
            key: self._encode_real_features_per_attribute(self.tf_label_data, key)
            for key in self.tf_label_data.keys()
            if key != LABEL_KEY
        }

        if (
            all_labels_encoded.get(f"{LABEL_KEY}_{ACTION_TEXT}") is not None
            and all_labels_encoded.get(f"{LABEL_KEY}_{ACTION_NAME}") is not None
        ):
            x = all_labels_encoded.pop(
                f"{LABEL_KEY}_{ACTION_TEXT}"
            ) + all_labels_encoded.pop(f"{LABEL_KEY}_{ACTION_NAME}")
        elif all_labels_encoded.get(f"{LABEL_KEY}_{ACTION_TEXT}") is not None:
            x = all_labels_encoded.pop(f"{LABEL_KEY}_{ACTION_TEXT}")
        else:
            x = all_labels_encoded.pop(f"{LABEL_KEY}_{ACTION_NAME}")

        # additional sequence axis is artifact of our RasaModelData creation
        # TODO check whether this should be solved in data creation
        x = tf.squeeze(x, axis=1)

        all_labels_embed = self._tf_layers[f"embed.{LABEL}"](x)

        return all_label_ids, all_labels_embed

    def _emebed_dialogue(
        self,
        dialogue_in: tf.Tensor,
        tf_batch_data: Dict[Text, Dict[Text, List[tf.Tensor]]],
    ) -> Tuple[tf.Tensor, tf.Tensor]:
        """Create dialogue level embedding and mask."""
        dialogue_lengths = tf.cast(tf_batch_data[DIALOGUE][LENGTH][0], tf.int32)
        mask = self._compute_mask(dialogue_lengths)

        dialogue_transformed = self._tf_layers[f"transformer.{DIALOGUE}"](
            dialogue_in, 1 - mask, self._training
        )
        dialogue_transformed = tfa.activations.gelu(dialogue_transformed)

        if self.max_history_tracker_featurizer_used:
            # pick last vector if max history featurizer is used
            dialogue_transformed = tf.expand_dims(
                self._last_token(dialogue_transformed, dialogue_lengths), 1
            )
            mask = tf.expand_dims(self._last_token(mask, dialogue_lengths), 1)

        dialogue_embed = self._tf_layers[f"embed.{DIALOGUE}"](dialogue_transformed)

        return dialogue_embed, mask

    def _encode_features_per_attribute(
        self, tf_batch_data: Dict[Text, Dict[Text, List[tf.Tensor]]], attribute: Text
    ) -> tf.Tensor:
        # The input is a representation of 4d tensor of
        # shape (batch-size x dialogue-len x sequence-len x units) in 3d of shape
        # (sum of dialogue history length for all tensors in the batch x
        # max sequence length x number of features).

        # However, some dialogue turns contain non existent state features,
        # e.g. `intent` and `text` features are mutually exclusive,
        # as well as `action_name` and `action_text` are mutually exclusive,
        # or some dialogue turns don't contain any `slots`.
        # In order to create 4d full tensors, we created "fake" zero features for
        # these non existent state features. And filtered them during batch generation.
        # Therefore the first dimensions for different attributes are different.
        # It could happen that some batches don't contain "real" features at all,
        # e.g. large number of stories don't contain any `slots`.
        # Therefore actual input tensors will be empty.
        # Since we need actual numbers to create dialogue turn features, we create
        # zero tensors in `_encode_fake_features_per_attribute` for these attributes.
        return tf.cond(
            tf.shape(tf_batch_data[attribute][SENTENCE][0])[0] > 0,
            lambda: self._encode_real_features_per_attribute(tf_batch_data, attribute),
            lambda: self._encode_fake_features_per_attribute(tf_batch_data, attribute),
        )

    def _encode_fake_features_per_attribute(
        self, tf_batch_data: Dict[Text, Dict[Text, List[tf.Tensor]]], attribute: Text
    ) -> tf.Tensor:
        attribute_features_list = tf_batch_data[attribute][SENTENCE]
        attribute_mask = tf_batch_data[attribute][MASK][0]

        batch_dim = tf.shape(attribute_mask)[0]
        dialogue_dim = tf.shape(attribute_mask)[1]

        if attribute in set(SENTENCE_FEATURES_TO_ENCODE + LABEL_FEATURES_TO_ENCODE):
            units = self.config[ENCODING_DIMENSION]
        else:
            units = 0
            for f in attribute_features_list:
                if isinstance(f, tf.SparseTensor):
                    units += self.config[DENSE_DIMENSION][attribute]
                else:
                    units += f.shape[-1]

        return tf.zeros((batch_dim, dialogue_dim, units), dtype=tf.float32)

    def _encode_real_features_per_attribute(
        self, tf_batch_data: Dict[Text, Dict[Text, List[tf.Tensor]]], attribute: Text
    ) -> tf.Tensor:
        """Encodes features for a given attribute.

        Args:
            tf_batch_data: dictionary mapping every attribute to its features and masks
            attribute: the attribute we will encode features for
            (e.g., ACTION_NAME, INTENT)

        Returns:
            A tensor combining  all features for `attribute`
        """
        if attribute in SEQUENCE_FEATURES_TO_ENCODE:
            # sequence_lengths contain `0` for "fake" features, while
            # tf_batch_data[attribute] contain only "real" features
            _sequence_lengths = tf_batch_data[attribute][SEQUENCE_LENGTH][0]
            # extract only nonzero lengths and cast to int
            _sequence_lengths = tf.cast(
                tf.boolean_mask(_sequence_lengths, _sequence_lengths), dtype=tf.int32
            )
            # boolean mask returns flat tensor
            _sequence_lengths = tf.expand_dims(_sequence_lengths, axis=-1)

            mask_sequence_text = tf.squeeze(
                self._compute_mask(_sequence_lengths), axis=1
            )
            sequence_lengths = _sequence_lengths + 1
            mask_text = tf.squeeze(self._compute_mask(sequence_lengths), axis=1)

            attribute_features, _, _, _ = self._create_sequence(
                tf_batch_data[attribute][SEQUENCE],
                tf_batch_data[attribute][SENTENCE],
                mask_sequence_text,
                mask_text,
                attribute,
                sparse_dropout=self.config[SPARSE_INPUT_DROPOUT],
                dense_dropout=self.config[DENSE_INPUT_DROPOUT],
                masked_lm_loss=self.config[MASKED_LM],
                sequence_ids=False,
            )

            # TODO entities

            # resulting attribute features will have shape
            # combined batch dimension and dialogue length x 1 x units
            attribute_features = tf.expand_dims(
                self._last_token(
                    attribute_features, tf.squeeze(sequence_lengths, axis=-1)
                ),
                axis=1,
            )

        else:
            # resulting attribute features will have shape
            # combined batch dimension and dialogue length x 1 x units
            attribute_features = self._combine_sparse_dense_features(
                tf_batch_data[attribute][SENTENCE], f"{attribute}_{SENTENCE}",
            )

        if attribute in set(SENTENCE_FEATURES_TO_ENCODE + LABEL_FEATURES_TO_ENCODE):
            attribute_features = self._tf_layers[f"ffnn.{attribute}"](
                attribute_features
            )

        # attribute_mask has shape batch x dialogue_len x 1
        attribute_mask = tf_batch_data[attribute][MASK][0]

        if attribute in set(SENTENCE_FEATURES_TO_ENCODE + STATE_LEVEL_FEATURES):
            dialogue_lengths = tf.cast(
                tf_batch_data[DIALOGUE][LENGTH][0], dtype=tf.int32
            )
        else:
            # for labels, dialogue length is a fake dim and equal to 1
            dialogue_lengths = tf.ones((tf.shape(attribute_mask)[0],), dtype=tf.int32)

        # attribute features have shape
        # (combined batch dimension and dialogue length x 1 x units)
        # convert them back to their original shape of
        # batch size x dialogue length x units
        return self._convert_to_original_shape(
            attribute_features, attribute_mask, dialogue_lengths
        )

    @staticmethod
    def _convert_to_original_shape(
        attribute_features: tf.Tensor,
        attribute_mask: tf.Tensor,
        dialogue_lengths: tf.Tensor,
    ) -> tf.Tensor:
        """Transform attribute features back to original shape.

        Given shape: combined batch and dialogue dimension x 1 x units
        Original shape: batch x dialogue length x units

        Args:
            attribute_features: the "real" features to convert
            attribute_mask:  the tensor containing the position of "real" features
                in the dialogue, shape is (batch-size x dialogue_len x 1)
            dialogue_lengths: the tensor containing the actual dialogue length,
                shape is (batch-size,)

        Returns:
            The converted attribute features
        """

        # in order to convert the attribute features with shape
        # combined batch-size and dialogue length x 1 x units
        # to a shape of batch-size x dialogue length x units
        # we use tf.scatter_nd. Therefore, we need to the target shape and the indices
        # mapping the values of attribute features to the position in the resulting
        # tensor.

        batch_dim = tf.shape(attribute_mask)[0]
        dialogue_dim = tf.shape(attribute_mask)[1]
        units = attribute_features.shape[-1]

        # attribute_mask has shape (batch x dialogue_len x 1), remove last dimension
        attribute_mask = tf.cast(tf.squeeze(attribute_mask, axis=-1), dtype=tf.int32)
        # sum of attribute mask contains number of dialogue turns with "real" features
        non_fake_dialogue_lengths = tf.reduce_sum(attribute_mask, axis=-1)

        batch_indices = tf.repeat(tf.range(batch_dim), non_fake_dialogue_lengths)

        dialogue_indices = (
            tf.map_fn(
                tf.range,
                dialogue_lengths,
                fn_output_signature=tf.RaggedTensorSpec(shape=[None], dtype=tf.int32),
            )
        ).values

        # attribute_mask has shape (batch x dialogue_len x 1), while
        # dialogue_indices has shape (combined_dialogue_len,)
        # in order to find positions of real input we need to flatten
        # attribute mask to (combined_dialogue_len,)
        dialogue_indices_mask = tf.boolean_mask(
            attribute_mask, tf.sequence_mask(dialogue_lengths, dtype=tf.int32)
        )
        # pick only those indices that contain "real" input
        dialogue_indices = tf.boolean_mask(dialogue_indices, dialogue_indices_mask)

        indices = tf.stack([batch_indices, dialogue_indices], axis=1)

        shape = tf.convert_to_tensor([batch_dim, dialogue_dim, units])

        return tf.scatter_nd(indices, tf.squeeze(attribute_features, axis=1), shape)

    def _process_batch_data(
        self, tf_batch_data: Dict[Text, Dict[Text, List[tf.Tensor]]]
    ) -> tf.Tensor:
        """Encodes batch data.

        Combines intent and text and action name and action text if both are present.

        Args:
            tf_batch_data: dictionary mapping every attribute to its features and masks

        Returns:
             Tensor: encoding of all features in the batch, combined;
        """
        # encode each attribute present in tf_batch_data
        batch_encoded = {
            key: self._encode_features_per_attribute(tf_batch_data, key)
            for key in tf_batch_data.keys()
            if LABEL_KEY not in key and DIALOGUE not in key
        }
        # if both action text and action name are present, combine them; otherwise,
        # return the one which is present

        if (
            batch_encoded.get(ACTION_TEXT) is not None
            and batch_encoded.get(ACTION_NAME) is not None
        ):
            batch_action = batch_encoded.pop(ACTION_TEXT) + batch_encoded.pop(
                ACTION_NAME
            )
        elif batch_encoded.get(ACTION_TEXT) is not None:
            batch_action = batch_encoded.pop(ACTION_TEXT)
        else:
            batch_action = batch_encoded.pop(ACTION_NAME)
        # same for user input
        if (
            batch_encoded.get(INTENT) is not None
            and batch_encoded.get(TEXT) is not None
        ):
            batch_user = batch_encoded.pop(INTENT) + batch_encoded.pop(TEXT)
        elif batch_encoded.get(TEXT) is not None:
            batch_user = batch_encoded.pop(TEXT)
        else:
            batch_user = batch_encoded.pop(INTENT)

        batch_features = [batch_user, batch_action]
        # once we have user input and previous action,
        # add all other attributes (SLOTS, ACTIVE_LOOP, etc.) to batch_features;
        for key in batch_encoded.keys():
            batch_features.append(batch_encoded.get(key))

        batch_features = tf.concat(batch_features, axis=-1)

        return batch_features

    @staticmethod
    def _get_labels_embed(
        label_ids: tf.Tensor, all_labels_embed: tf.Tensor
    ) -> tf.Tensor:
        # instead of processing labels again, gather embeddings from
        # all_labels_embed using label ids

        indices = tf.cast(label_ids[:, :, 0], tf.int32)
        labels_embed = tf.gather(all_labels_embed, indices)

        return labels_embed

    def batch_loss(
        self, batch_in: Union[Tuple[tf.Tensor], Tuple[np.ndarray]]
    ) -> tf.Tensor:
        """Calculates the loss for the given batch.

        Args:
            batch_in: The batch.

        Returns:
            The loss of the given batch.
        """
        tf_batch_data = self.batch_to_model_data_format(batch_in, self.data_signature)

        all_label_ids, all_labels_embed = self._create_all_labels_embed()

        label_ids = tf_batch_data[LABEL_KEY][LABEL_SUB_KEY][0]
        labels_embed = self._get_labels_embed(label_ids, all_labels_embed)

        dialogue_in = self._process_batch_data(tf_batch_data)
        dialogue_embed, dialogue_mask = self._emebed_dialogue(
            dialogue_in, tf_batch_data
        )
        dialogue_mask = tf.squeeze(dialogue_mask, axis=-1)

        loss, acc = self._tf_layers[f"loss.{LABEL}"](
            dialogue_embed,
            labels_embed,
            label_ids,
            all_labels_embed,
            all_label_ids,
            dialogue_mask,
        )

        self.action_loss.update_state(loss)
        self.action_acc.update_state(acc)

        return loss

    def prepare_for_predict(self) -> None:
        _, self.all_labels_embed = self._create_all_labels_embed()

    def batch_predict(
        self, batch_in: Union[Tuple[tf.Tensor], Tuple[np.ndarray]]
    ) -> Dict[Text, tf.Tensor]:
        """Predicts the output of the given batch.

        Args:
            batch_in: The batch.

        Returns:
            The output to predict.
        """
        if self.all_labels_embed is None:
            raise ValueError(
                "The model was not prepared for prediction. "
                "Call `prepare_for_predict` first."
            )

        tf_batch_data = self.batch_to_model_data_format(
            batch_in, self.predict_data_signature
        )

        dialogue_in = self._process_batch_data(tf_batch_data)
        dialogue_embed, dialogue_mask = self._emebed_dialogue(
            dialogue_in, tf_batch_data
        )
        dialogue_mask = tf.squeeze(dialogue_mask, axis=-1)

        sim_all = self._tf_layers[f"loss.{LABEL}"].sim(
            dialogue_embed[:, :, tf.newaxis, :],
            self.all_labels_embed[tf.newaxis, tf.newaxis, :, :],
            dialogue_mask,
        )

        scores = self._tf_layers[f"loss.{LABEL}"].confidence_from_sim(
            sim_all, self.config[SIMILARITY_TYPE]
        )

        return {"action_scores": scores, "similarities": sim_all}


# pytype: enable=key-error<|MERGE_RESOLUTION|>--- conflicted
+++ resolved
@@ -110,12 +110,17 @@
     f"{LABEL}_{INTENT}",
 ]
 SENTENCE_FEATURES_TO_ENCODE = [INTENT, TEXT, ACTION_NAME, ACTION_TEXT]
-<<<<<<< HEAD
-SEQUENCE_FEATURES_TO_ENCODE = [TEXT, ACTION_TEXT]
-=======
-SEQUENCE_FEATURES_TO_ENCODE = [TEXT, ACTION_TEXT, f"{LABEL}_{ACTION_TEXT}"]
-LABEL_FEATURES_TO_ENCODE = [f"{LABEL}_{ACTION_NAME}", f"{LABEL}_{ACTION_TEXT}"]
->>>>>>> fe9b0e71
+SEQUENCE_FEATURES_TO_ENCODE = [
+    TEXT,
+    ACTION_TEXT,
+    f"{LABEL}_{ACTION_TEXT}",
+    f"{LABEL}_{INTENT}",
+]
+LABEL_FEATURES_TO_ENCODE = [
+    f"{LABEL}_{ACTION_NAME}",
+    f"{LABEL}_{ACTION_TEXT}",
+    f"{LABEL}_{INTENT}",
+]
 STATE_LEVEL_FEATURES = [ENTITIES, SLOTS, ACTIVE_LOOP]
 
 SAVE_MODEL_FILE_NAME = "ted_policy"
@@ -936,7 +941,7 @@
             # resulting attribute features will have shape
             # combined batch dimension and dialogue length x 1 x units
             attribute_features = self._combine_sparse_dense_features(
-                tf_batch_data[attribute][SENTENCE], f"{attribute}_{SENTENCE}",
+                tf_batch_data[attribute][SENTENCE], f"{attribute}_{SENTENCE}"
             )
 
         if attribute in set(SENTENCE_FEATURES_TO_ENCODE + LABEL_FEATURES_TO_ENCODE):
