import logging
import shutil
from pathlib import Path
from collections import defaultdict

import numpy as np

import rasa.shared.utils.io
import rasa.utils.train_utils
import tensorflow as tf
<<<<<<< HEAD
from typing import Any, List, Optional, Text, Dict, Tuple, Union, TYPE_CHECKING
=======
import tensorflow_addons as tfa
from typing import Any, List, Optional, Text, Dict, Tuple, Union, TYPE_CHECKING, Type
>>>>>>> b5a3c8e9

import rasa.utils.io as io_utils
import rasa.core.actions.action
from rasa.nlu.constants import TOKENS_NAMES
from rasa.nlu.extractors.extractor import EntityExtractor, EntityTagSpec
from rasa.shared.core.domain import Domain
from rasa.core.featurizers.tracker_featurizers import (
    TrackerFeaturizer,
    MaxHistoryTrackerFeaturizer,
)
from rasa.core.featurizers.single_state_featurizer import SingleStateFeaturizer
from rasa.shared.exceptions import RasaException
from rasa.shared.nlu.constants import (
    ACTION_TEXT,
    ACTION_NAME,
    INTENT,
    TEXT,
    ENTITIES,
    FEATURE_TYPE_SENTENCE,
    ENTITY_ATTRIBUTE_TYPE,
    ENTITY_TAGS,
    EXTRACTOR,
    SPLIT_ENTITIES_BY_COMMA,
    SPLIT_ENTITIES_BY_COMMA_DEFAULT_VALUE,
)
from rasa.shared.nlu.interpreter import NaturalLanguageInterpreter
from rasa.core.policies.policy import Policy, PolicyPrediction
from rasa.core.constants import DEFAULT_POLICY_PRIORITY, DIALOGUE
from rasa.shared.constants import DIAGNOSTIC_DATA
from rasa.shared.core.constants import ACTIVE_LOOP, SLOTS, ACTION_LISTEN_NAME
from rasa.shared.core.trackers import DialogueStateTracker
from rasa.shared.core.generator import TrackerWithCachedStates
import rasa.utils.train_utils
from rasa.utils.tensorflow.models import RasaModel, TransformerRasaModel
from rasa.utils.tensorflow import rasa_layers
from rasa.utils.tensorflow.model_data import (
    RasaModelData,
    FeatureSignature,
    FeatureArray,
    Data,
)
from rasa.utils.tensorflow.model_data_utils import convert_to_data_format
from rasa.utils.tensorflow.constants import (
    LABEL,
    IDS,
    TRANSFORMER_SIZE,
    NUM_TRANSFORMER_LAYERS,
    NUM_HEADS,
    BATCH_SIZES,
    BATCH_STRATEGY,
    EPOCHS,
    RANDOM_SEED,
    LEARNING_RATE,
    RANKING_LENGTH,
    LOSS_TYPE,
    SIMILARITY_TYPE,
    NUM_NEG,
    EVAL_NUM_EXAMPLES,
    EVAL_NUM_EPOCHS,
    NEGATIVE_MARGIN_SCALE,
    REGULARIZATION_CONSTANT,
    SCALE_LOSS,
    USE_MAX_NEG_SIM,
    MAX_NEG_SIM,
    MAX_POS_SIM,
    EMBEDDING_DIMENSION,
    DROP_RATE_DIALOGUE,
    DROP_RATE_LABEL,
    DROP_RATE,
    DROP_RATE_ATTENTION,
    CONNECTION_DENSITY,
    KEY_RELATIVE_ATTENTION,
    VALUE_RELATIVE_ATTENTION,
    MAX_RELATIVE_POSITION,
    CROSS_ENTROPY,
    AUTO,
    BALANCED,
    TENSORBOARD_LOG_DIR,
    TENSORBOARD_LOG_LEVEL,
    CHECKPOINT_MODEL,
    ENCODING_DIMENSION,
    UNIDIRECTIONAL_ENCODER,
    SEQUENCE,
    SENTENCE,
    SEQUENCE_LENGTH,
    DENSE_DIMENSION,
    CONCAT_DIMENSION,
    SPARSE_INPUT_DROPOUT,
    DENSE_INPUT_DROPOUT,
    MASKED_LM,
    MASK,
    HIDDEN_LAYERS_SIZES,
    FEATURIZERS,
    ENTITY_RECOGNITION,
    CONSTRAIN_SIMILARITIES,
    MODEL_CONFIDENCE,
    SOFTMAX,
    BILOU_FLAG,
)
from rasa.shared.core.events import EntitiesAdded, Event
from rasa.shared.nlu.training_data.message import Message
from rasa.shared.utils import io as shared_io_utils

if TYPE_CHECKING:
    from rasa.shared.nlu.training_data.features import Features


logger = logging.getLogger(__name__)

E2E_CONFIDENCE_THRESHOLD = "e2e_confidence_threshold"
LABEL_KEY = LABEL
LABEL_SUB_KEY = IDS
LENGTH = "length"
INDICES = "indices"
SENTENCE_FEATURES_TO_ENCODE = [INTENT, TEXT, ACTION_NAME, ACTION_TEXT]
SEQUENCE_FEATURES_TO_ENCODE = [TEXT, ACTION_TEXT, f"{LABEL}_{ACTION_TEXT}"]
LABEL_FEATURES_TO_ENCODE = [
    f"{LABEL}_{ACTION_NAME}",
    f"{LABEL}_{ACTION_TEXT}",
    f"{LABEL}_{INTENT}",
]
STATE_LEVEL_FEATURES = [ENTITIES, SLOTS, ACTIVE_LOOP]
PREDICTION_FEATURES = STATE_LEVEL_FEATURES + SENTENCE_FEATURES_TO_ENCODE + [DIALOGUE]


class TEDPolicy(Policy):
    """Transformer Embedding Dialogue (TED) Policy.

    The model architecture is described in
    detail in https://arxiv.org/abs/1910.00486.
    In summary, the architecture comprises of the
    following steps:
        - concatenate user input (user intent and entities), previous system actions,
          slots and active forms for each time step into an input vector to
          pre-transformer embedding layer;
        - feed it to transformer;
        - apply a dense layer to the output of the transformer to get embeddings of a
          dialogue for each time step;
        - apply a dense layer to create embeddings for system actions for each time
          step;
        - calculate the similarity between the dialogue embedding and embedded system
          actions. This step is based on the StarSpace
          (https://arxiv.org/abs/1709.03856) idea.
    """

    # please make sure to update the docs when changing a default parameter
    defaults = {
        # ## Architecture of the used neural network
        # Hidden layer sizes for layers before the embedding layers for user message
        # and labels.
        # The number of hidden layers is equal to the length of the corresponding list.
        HIDDEN_LAYERS_SIZES: {TEXT: [], ACTION_TEXT: [], f"{LABEL}_{ACTION_TEXT}": []},
        # Dense dimension to use for sparse features.
        DENSE_DIMENSION: {
            TEXT: 128,
            ACTION_TEXT: 128,
            f"{LABEL}_{ACTION_TEXT}": 128,
            INTENT: 20,
            ACTION_NAME: 20,
            f"{LABEL}_{ACTION_NAME}": 20,
            ENTITIES: 20,
            SLOTS: 20,
            ACTIVE_LOOP: 20,
        },
        # Default dimension to use for concatenating sequence and sentence features.
        CONCAT_DIMENSION: {TEXT: 128, ACTION_TEXT: 128, f"{LABEL}_{ACTION_TEXT}": 128},
        # Dimension size of embedding vectors before the dialogue transformer encoder.
        ENCODING_DIMENSION: 50,
        # Number of units in transformer encoders
        TRANSFORMER_SIZE: {
            TEXT: 128,
            ACTION_TEXT: 128,
            f"{LABEL}_{ACTION_TEXT}": 128,
            DIALOGUE: 128,
        },
        # Number of layers in transformer encoders
        NUM_TRANSFORMER_LAYERS: {
            TEXT: 1,
            ACTION_TEXT: 1,
            f"{LABEL}_{ACTION_TEXT}": 1,
            DIALOGUE: 1,
        },
        # Number of attention heads in transformer
        NUM_HEADS: 4,
        # If 'True' use key relative embeddings in attention
        KEY_RELATIVE_ATTENTION: False,
        # If 'True' use value relative embeddings in attention
        VALUE_RELATIVE_ATTENTION: False,
        # Max position for relative embeddings
        MAX_RELATIVE_POSITION: None,
        # Use a unidirectional or bidirectional encoder
        # for `text`, `action_text`, and `label_action_text`.
        UNIDIRECTIONAL_ENCODER: False,
        # ## Training parameters
        # Initial and final batch sizes:
        # Batch size will be linearly increased for each epoch.
        BATCH_SIZES: [64, 256],
        # Strategy used whenc creating batches.
        # Can be either 'sequence' or 'balanced'.
        BATCH_STRATEGY: BALANCED,
        # Number of epochs to train
        EPOCHS: 1,
        # Set random seed to any 'int' to get reproducible results
        RANDOM_SEED: None,
        # Initial learning rate for the optimizer
        LEARNING_RATE: 0.001,
        # ## Parameters for embeddings
        # Dimension size of embedding vectors
        EMBEDDING_DIMENSION: 20,
        # The number of incorrect labels. The algorithm will minimize
        # their similarity to the user input during training.
        NUM_NEG: 20,
        # Type of similarity measure to use, either 'auto' or 'cosine' or 'inner'.
        SIMILARITY_TYPE: AUTO,
        # The type of the loss function, either 'cross_entropy' or 'margin'.
        LOSS_TYPE: CROSS_ENTROPY,
        # Number of top actions to normalize scores for. Applicable with
        # loss type 'cross_entropy' and 'softmax' confidences. Set to 0
        # to turn off normalization.
        RANKING_LENGTH: 10,
        # Indicates how similar the algorithm should try to make embedding vectors
        # for correct labels.
        # Should be 0.0 < ... < 1.0 for 'cosine' similarity type.
        MAX_POS_SIM: 0.8,
        # Maximum negative similarity for incorrect labels.
        # Should be -1.0 < ... < 1.0 for 'cosine' similarity type.
        MAX_NEG_SIM: -0.2,
        # If 'True' the algorithm only minimizes maximum similarity over
        # incorrect intent labels, used only if 'loss_type' is set to 'margin'.
        USE_MAX_NEG_SIM: True,
        # If 'True' scale loss inverse proportionally to the confidence
        # of the correct prediction
        SCALE_LOSS: True,
        # ## Regularization parameters
        # The scale of regularization
        REGULARIZATION_CONSTANT: 0.001,
        # The scale of how important is to minimize the maximum similarity
        # between embeddings of different labels,
        # used only if 'loss_type' is set to 'margin'.
        NEGATIVE_MARGIN_SCALE: 0.8,
        # Dropout rate for embedding layers of dialogue features.
        DROP_RATE_DIALOGUE: 0.1,
        # Dropout rate for embedding layers of utterance level features.
        DROP_RATE: 0.0,
        # Dropout rate for embedding layers of label, e.g. action, features.
        DROP_RATE_LABEL: 0.0,
        # Dropout rate for attention.
        DROP_RATE_ATTENTION: 0.0,
        # Fraction of trainable weights in internal layers.
        CONNECTION_DENSITY: 0.2,
        # If 'True' apply dropout to sparse input tensors
        SPARSE_INPUT_DROPOUT: True,
        # If 'True' apply dropout to dense input tensors
        DENSE_INPUT_DROPOUT: True,
        # If 'True' random tokens of the input message will be masked. Since there is no
        # related loss term used inside TED, the masking effectively becomes just input
        # dropout applied to the text of user utterances.
        MASKED_LM: False,
        # ## Evaluation parameters
        # How often calculate validation accuracy.
        # Small values may hurt performance.
        EVAL_NUM_EPOCHS: 20,
        # How many examples to use for hold out validation set
        # Large values may hurt performance, e.g. model accuracy.
        # Set to 0 for no validation.
        EVAL_NUM_EXAMPLES: 0,
        # If you want to use tensorboard to visualize training and validation metrics,
        # set this option to a valid output directory.
        TENSORBOARD_LOG_DIR: None,
        # Define when training metrics for tensorboard should be logged.
        # Either after every epoch or for every training step.
        # Valid values: 'epoch' and 'batch'
        TENSORBOARD_LOG_LEVEL: "epoch",
        # Perform model checkpointing
        CHECKPOINT_MODEL: False,
        # Only pick e2e prediction if the policy is confident enough
        E2E_CONFIDENCE_THRESHOLD: 0.5,
        # Specify what features to use as sequence and sentence features.
        # By default all features in the pipeline are used.
        FEATURIZERS: [],
        # If set to true, entities are predicted in user utterances.
        ENTITY_RECOGNITION: True,
        # if 'True' applies sigmoid on all similarity terms and adds
        # it to the loss function to ensure that similarity values are
        # approximately bounded. Used inside softmax loss only.
        CONSTRAIN_SIMILARITIES: False,
        # Model confidence to be returned during inference. Possible values -
        # 'softmax' and 'linear_norm'.
        MODEL_CONFIDENCE: SOFTMAX,
        # 'BILOU_flag' determines whether to use BILOU tagging or not.
        # If set to 'True' labelling is more rigorous, however more
        # examples per entity are required.
        # Rule of thumb: you should have more than 100 examples per entity.
        BILOU_FLAG: True,
        # Split entities by comma, this makes sense e.g. for a list of
        # ingredients in a recipe, but it doesn't make sense for the parts of
        # an address
        SPLIT_ENTITIES_BY_COMMA: SPLIT_ENTITIES_BY_COMMA_DEFAULT_VALUE,
    }

    @staticmethod
    def _standard_featurizer(max_history: Optional[int] = None) -> TrackerFeaturizer:
        return MaxHistoryTrackerFeaturizer(
            SingleStateFeaturizer(), max_history=max_history
        )

    def __init__(
        self,
        featurizer: Optional[TrackerFeaturizer] = None,
        priority: int = DEFAULT_POLICY_PRIORITY,
        max_history: Optional[int] = None,
        model: Optional[RasaModel] = None,
        fake_features: Optional[Dict[Text, List["Features"]]] = None,
        entity_tag_specs: Optional[List[EntityTagSpec]] = None,
        should_finetune: bool = False,
        **kwargs: Any,
    ) -> None:
        """Declares instance variables with default values."""
        self.split_entities_config = rasa.utils.train_utils.init_split_entities(
            kwargs.get(SPLIT_ENTITIES_BY_COMMA, SPLIT_ENTITIES_BY_COMMA_DEFAULT_VALUE),
            self.defaults.get(
                SPLIT_ENTITIES_BY_COMMA, SPLIT_ENTITIES_BY_COMMA_DEFAULT_VALUE
            ),
        )

        # TODO: check if the else statement can be removed.
        #  More context here -
        #  https://github.com/RasaHQ/rasa/issues/5786#issuecomment-840762751
        if not featurizer:
            featurizer = self._standard_featurizer(max_history)
        else:
            if isinstance(featurizer, MaxHistoryTrackerFeaturizer) and max_history:
                featurizer.max_history = max_history

        super().__init__(
            featurizer, priority, should_finetune=should_finetune, **kwargs
        )
        self._load_params(**kwargs)

        self.model = model

        self._entity_tag_specs = entity_tag_specs

        self.fake_features = fake_features or defaultdict(list)
        # TED is only e2e if only text is present in fake features, which represent
        # all possible input features for current version of this trained ted
        self.only_e2e = TEXT in self.fake_features and INTENT not in self.fake_features

        self._label_data: Optional[RasaModelData] = None
        self.data_example: Optional[Dict[Text, Dict[Text, List[FeatureArray]]]] = None

        self.tmp_checkpoint_dir = None
        if self.config[CHECKPOINT_MODEL]:
            self.tmp_checkpoint_dir = Path(rasa.utils.io.create_temporary_directory())

    @staticmethod
    def model_class() -> Type["TED"]:
        """Gets the class of the model architecture to be used by the policy.

        Returns:
            Required class.
        """
        return TED

    @classmethod
    def _metadata_filename(cls) -> Optional[Text]:
        return "ted_policy"

    def _load_params(self, **kwargs: Dict[Text, Any]) -> None:
        new_config = rasa.utils.train_utils.check_core_deprecated_options(kwargs)
        self.config = rasa.utils.train_utils.override_defaults(
            self.defaults, new_config
        )

        self._auto_update_configuration()

    def _auto_update_configuration(self) -> None:
        """Takes care of deprecations and compatibility of parameters."""
        self.config = rasa.utils.train_utils.update_confidence_type(self.config)
        rasa.utils.train_utils.validate_configuration_settings(self.config)
        self.config = rasa.utils.train_utils.update_deprecated_loss_type(self.config)
        self.config = rasa.utils.train_utils.update_similarity_type(self.config)
        self.config = rasa.utils.train_utils.update_evaluation_parameters(self.config)
        self.config = rasa.utils.train_utils.update_deprecated_sparsity_to_density(
            self.config
        )

    def _create_label_data(
        self, domain: Domain, interpreter: NaturalLanguageInterpreter
    ) -> Tuple[RasaModelData, List[Dict[Text, List["Features"]]]]:
        # encode all label_ids with policies' featurizer
        state_featurizer = self.featurizer.state_featurizer
        encoded_all_labels = state_featurizer.encode_all_labels(domain, interpreter)

        attribute_data, _ = convert_to_data_format(
            encoded_all_labels, featurizers=self.config[FEATURIZERS]
        )

        label_data = self._assemble_label_data(attribute_data, domain)

        return label_data, encoded_all_labels

    def _assemble_label_data(
        self, attribute_data: Data, domain: Domain
    ) -> RasaModelData:
        """Constructs data regarding labels to be fed to the model.

        The resultant model data can possibly contain one or both of the
        keys - [`label_action_name`, `label_action_text`] but will definitely
        contain the `label` key.
        `label_action_*` will contain the sequence, sentence and mask features
        for corresponding labels and `label` will contain the numerical label ids.

        Args:
            attribute_data: Feature data for all labels.
            domain: Domain of the assistant.

        Returns:
            Features of labels ready to be fed to the model.
        """
        label_data = RasaModelData()
        label_data.add_data(attribute_data, key_prefix=f"{LABEL_KEY}_")
        label_data.add_lengths(
            f"{LABEL}_{ACTION_TEXT}",
            SEQUENCE_LENGTH,
            f"{LABEL}_{ACTION_TEXT}",
            SEQUENCE,
        )
        label_ids = np.arange(domain.num_actions)
        label_data.add_features(
            LABEL_KEY,
            LABEL_SUB_KEY,
            [FeatureArray(np.expand_dims(label_ids, -1), number_of_dimensions=2)],
        )
        return label_data

    @staticmethod
    def _should_extract_entities(
        entity_tags: List[List[Dict[Text, List["Features"]]]]
    ) -> bool:
        for turns_tags in entity_tags:
            for turn_tags in turns_tags:
                # if turn_tags are empty or all entity tag indices are `0`
                # it means that all the inputs only contain NO_ENTITY_TAG
                if turn_tags and np.any(turn_tags[ENTITY_TAGS][0].features):
                    return True
        return False

    def _create_data_for_entities(
        self, entity_tags: Optional[List[List[Dict[Text, List["Features"]]]]]
    ) -> Optional[Data]:
        if not self.config[ENTITY_RECOGNITION]:
            return

        # check that there are real entity tags
        if entity_tags and self._should_extract_entities(entity_tags):
            entity_tags_data, _ = convert_to_data_format(entity_tags)
            return entity_tags_data

        # there are no "real" entity tags
        logger.debug(
            f"Entity recognition cannot be performed, "
            f"set '{ENTITY_RECOGNITION}' config parameter to 'False'."
        )
        self.config[ENTITY_RECOGNITION] = False

    def _create_model_data(
        self,
        tracker_state_features: List[List[Dict[Text, List["Features"]]]],
        label_ids: Optional[np.ndarray] = None,
        entity_tags: Optional[List[List[Dict[Text, List["Features"]]]]] = None,
        encoded_all_labels: Optional[List[Dict[Text, List["Features"]]]] = None,
    ) -> RasaModelData:
        """Combine all model related data into RasaModelData.

        Args:
            tracker_state_features: a dictionary of attributes
                (INTENT, TEXT, ACTION_NAME, ACTION_TEXT, ENTITIES, SLOTS, ACTIVE_LOOP)
                to a list of features for all dialogue turns in all training trackers
            label_ids: the label ids (e.g. action ids) for every dialogue turn in all
                training trackers
            entity_tags: a dictionary of entity type (ENTITY_TAGS) to a list of features
                containing entity tag ids for text user inputs otherwise empty dict
                for all dialogue turns in all training trackers
            encoded_all_labels: a list of dictionaries containing attribute features
                for label ids

        Returns:
            RasaModelData
        """
        model_data = RasaModelData(label_key=LABEL_KEY, label_sub_key=LABEL_SUB_KEY)

        if label_ids is not None and encoded_all_labels is not None:
            label_ids = np.array(
                [np.expand_dims(seq_label_ids, -1) for seq_label_ids in label_ids]
            )
            model_data.add_features(
                LABEL_KEY,
                LABEL_SUB_KEY,
                [FeatureArray(label_ids, number_of_dimensions=3)],
            )

            attribute_data, self.fake_features = convert_to_data_format(
                tracker_state_features, featurizers=self.config[FEATURIZERS]
            )

            entity_tags_data = self._create_data_for_entities(entity_tags)
            if entity_tags_data is not None:
                model_data.add_data(entity_tags_data)
        else:
            # method is called during prediction
            attribute_data, _ = convert_to_data_format(
                tracker_state_features,
                self.fake_features,
                featurizers=self.config[FEATURIZERS],
            )

        model_data.add_data(attribute_data)
        model_data.add_lengths(TEXT, SEQUENCE_LENGTH, TEXT, SEQUENCE)
        model_data.add_lengths(ACTION_TEXT, SEQUENCE_LENGTH, ACTION_TEXT, SEQUENCE)

        # add the dialogue lengths
        attribute_present = next(iter(list(attribute_data.keys())))
        dialogue_lengths = np.array(
            [
                np.size(np.squeeze(f, -1))
                for f in model_data.data[attribute_present][MASK][0]
            ]
        )
        model_data.data[DIALOGUE][LENGTH] = [
            FeatureArray(dialogue_lengths, number_of_dimensions=1)
        ]

        # make sure all keys are in the same order during training and prediction
        model_data.sort()

        return model_data

    def _prepare_for_training(
        self,
        training_trackers: List[TrackerWithCachedStates],
        domain: Domain,
        interpreter: NaturalLanguageInterpreter,
        **kwargs: Any,
    ) -> Tuple[RasaModelData, np.ndarray]:
        """Prepares data to be fed into the model.

        Args:
            training_trackers: List of training trackers to be featurized.
            domain: Domain of the assistant.
            interpreter: NLU interpreter to be used for featurizing states.
            **kwargs: Any other arguments.

        Returns:
            Featurized data to be fed to the model and corresponding label ids.
        """
        # dealing with training data
        tracker_state_features, label_ids, entity_tags = self._featurize_for_training(
            training_trackers,
            domain,
            interpreter,
            bilou_tagging=self.config[BILOU_FLAG],
            **kwargs,
        )

        if not tracker_state_features:
            return RasaModelData(), label_ids

        self._label_data, encoded_all_labels = self._create_label_data(
            domain, interpreter
        )

        # extract actual training data to feed to model
        model_data = self._create_model_data(
            tracker_state_features, label_ids, entity_tags, encoded_all_labels
        )

        if self.config[ENTITY_RECOGNITION]:
            self._entity_tag_specs = self.featurizer.state_featurizer.entity_tag_specs

        # keep one example for persisting and loading
        self.data_example = model_data.first_data_example()

        return model_data, label_ids

    def run_training(
        self, model_data: RasaModelData, label_ids: Optional[np.ndarray] = None
    ) -> None:
        """Feeds the featurized training data to the model.

        Args:
            model_data: Featurized training data.
            label_ids: Label ids corresponding to the data points in `model_data`.
                These may or may not be used by the function depending
                on how the policy is trained.
        """
        if not self.finetune_mode:
            # This means the model wasn't loaded from a
            # previously trained model and hence needs
            # to be instantiated.
            self.model = self.model_class()(
                model_data.get_signature(),
                self.config,
                isinstance(self.featurizer, MaxHistoryTrackerFeaturizer),
                self._label_data,
                self._entity_tag_specs,
            )
            self.model.compile(
                optimizer=tf.keras.optimizers.Adam(self.config[LEARNING_RATE])
            )
        (
            data_generator,
            validation_data_generator,
        ) = rasa.utils.train_utils.create_data_generators(
            model_data,
            self.config[BATCH_SIZES],
            self.config[EPOCHS],
            self.config[BATCH_STRATEGY],
            self.config[EVAL_NUM_EXAMPLES],
            self.config[RANDOM_SEED],
        )
        callbacks = rasa.utils.train_utils.create_common_callbacks(
            self.config[EPOCHS],
            self.config[TENSORBOARD_LOG_DIR],
            self.config[TENSORBOARD_LOG_LEVEL],
            self.tmp_checkpoint_dir,
        )
        self.model.fit(
            data_generator,
            epochs=self.config[EPOCHS],
            validation_data=validation_data_generator,
            validation_freq=self.config[EVAL_NUM_EPOCHS],
            callbacks=callbacks,
            verbose=False,
            shuffle=False,  # we use custom shuffle inside data generator
        )

    def train(
        self,
        training_trackers: List[TrackerWithCachedStates],
        domain: Domain,
        interpreter: NaturalLanguageInterpreter,
        **kwargs: Any,
    ) -> None:
        """Trains the policy on given training trackers.

        Args:
            training_trackers: List of training trackers to be used
                for training the model.
            domain: Domain of the assistant.
            interpreter: NLU Interpreter to be used for featurizing the states.
            **kwargs: Any other argument.
        """
        if not training_trackers:
            shared_io_utils.raise_warning(
                f"Skipping training of `{self.__class__.__name__}` "
                f"as no data was provided. You can exclude this "
                f"policy in the configuration "
                f"file to avoid this warning.",
                category=UserWarning,
            )
            return

        model_data, label_ids = self._prepare_for_training(
            training_trackers, domain, interpreter, **kwargs
        )

        if model_data.is_empty():
            shared_io_utils.raise_warning(
                f"Skipping training of `{self.__class__.__name__}` "
                f"as no data was provided. You can exclude this "
                f"policy in the configuration "
                f"file to avoid this warning.",
                category=UserWarning,
            )
            return

        self.run_training(model_data, label_ids)

    def _featurize_tracker_for_e2e(
        self,
        tracker: DialogueStateTracker,
        domain: Domain,
        interpreter: NaturalLanguageInterpreter,
    ) -> List[List[Dict[Text, List["Features"]]]]:
        # construct two examples in the batch to be fed to the model -
        # one by featurizing last user text
        # and second - an optional one (see conditions below),
        # the first example in the constructed batch either does not contain user input
        # or uses intent or text based on whether TED is e2e only.
        tracker_state_features = self._featurize_for_prediction(
            tracker, domain, interpreter, use_text_for_last_user_input=self.only_e2e,
        )
        # the second - text, but only after user utterance and if not only e2e
        if (
            tracker.latest_action_name == ACTION_LISTEN_NAME
            and TEXT in self.fake_features
            and not self.only_e2e
        ):
            tracker_state_features += self._featurize_for_prediction(
                tracker, domain, interpreter, use_text_for_last_user_input=True,
            )
        return tracker_state_features

    def _pick_confidence(
        self, confidences: np.ndarray, similarities: np.ndarray, domain: Domain
    ) -> Tuple[np.ndarray, bool]:
        # the confidences and similarities have shape (batch-size x number of actions)
        # batch-size can only be 1 or 2;
        # in the case batch-size==2, the first example contain user intent as features,
        # the second - user text as features
        if confidences.shape[0] > 2:
            raise ValueError(
                "We cannot pick prediction from batches of size more than 2."
            )
        # we use heuristic to pick correct prediction
        if confidences.shape[0] == 2:
            # we use similarities to pick appropriate input,
            # since it seems to be more accurate measure,
            # policy is trained to maximize the similarity not the confidence
            non_e2e_action_name = domain.action_names_or_texts[
                np.argmax(confidences[0])
            ]
            logger.debug(f"User intent lead to '{non_e2e_action_name}'.")
            e2e_action_name = domain.action_names_or_texts[np.argmax(confidences[1])]
            logger.debug(f"User text lead to '{e2e_action_name}'.")
            if (
                np.max(confidences[1]) > self.config[E2E_CONFIDENCE_THRESHOLD]
                # TODO maybe compare confidences is better
                and np.max(similarities[1]) > np.max(similarities[0])
            ):
                logger.debug(f"TED predicted '{e2e_action_name}' based on user text.")
                return confidences[1], True

            logger.debug(f"TED predicted '{non_e2e_action_name}' based on user intent.")
            return confidences[0], False

        # by default the first example in a batch is the one to use for prediction
        predicted_action_name = domain.action_names_or_texts[np.argmax(confidences[0])]
        basis_for_prediction = "text" if self.only_e2e else "intent"
        logger.debug(
            f"TED predicted '{predicted_action_name}' "
            f"based on user {basis_for_prediction}."
        )
        return confidences[0], self.only_e2e

    def predict_action_probabilities(
        self,
        tracker: DialogueStateTracker,
        domain: Domain,
        interpreter: NaturalLanguageInterpreter,
        **kwargs: Any,
    ) -> PolicyPrediction:
        """Predicts the next action the bot should take after seeing the tracker.

        Args:
            tracker: the :class:`rasa.core.trackers.DialogueStateTracker`
            domain: the :class:`rasa.shared.core.domain.Domain`
            interpreter: Interpreter which may be used by the policies to create
                additional features.

        Returns:
             The policy's prediction (e.g. the probabilities for the actions).
        """
        if self.model is None:
            return self._prediction(self._default_predictions(domain))

        # create model data from tracker
        tracker_state_features = self._featurize_tracker_for_e2e(
            tracker, domain, interpreter
        )
        model_data = self._create_model_data(tracker_state_features)
        outputs: Dict[Text, np.ndarray] = self.model.run_inference(model_data)

        # take the last prediction in the sequence
        similarities = outputs["similarities"][:, -1, :]
        confidences = outputs["scores"][:, -1, :]
        # take correct prediction from batch
        confidence, is_e2e_prediction = self._pick_confidence(
            confidences, similarities, domain
        )

        if self.config[RANKING_LENGTH] > 0 and self.config[MODEL_CONFIDENCE] == SOFTMAX:
            # TODO: This should be removed in 3.0 when softmax as
            #  model confidence and normalization is completely deprecated.
            confidence = rasa.utils.train_utils.normalize(
                confidence, self.config[RANKING_LENGTH]
            )

        optional_events = self._create_optional_event_for_entities(
            outputs, is_e2e_prediction, interpreter, tracker
        )

        return self._prediction(
            confidence.tolist(),
            is_end_to_end_prediction=is_e2e_prediction,
            optional_events=optional_events,
            diagnostic_data=outputs.get(DIAGNOSTIC_DATA),
        )

    def _create_optional_event_for_entities(
        self,
        prediction_output: Dict[Text, tf.Tensor],
        is_e2e_prediction: bool,
        interpreter: NaturalLanguageInterpreter,
        tracker: DialogueStateTracker,
    ) -> Optional[List[Event]]:
        if tracker.latest_action_name != ACTION_LISTEN_NAME or not is_e2e_prediction:
            # entities belong only to the last user message
            # and only if user text was used for prediction,
            # a user message always comes after action listen
            return

        if not self.config[ENTITY_RECOGNITION]:
            # entity recognition is not turned on, no entities can be predicted
            return

        # The batch dimension of entity prediction is not the same as batch size,
        # rather it is the number of last (if max history featurizer else all)
        # text inputs in the batch
        # therefore, in order to pick entities from the latest user message
        # we need to pick entities from the last batch dimension of entity prediction
        predicted_tags, confidence_values = rasa.utils.train_utils.entity_label_to_tags(
            prediction_output,
            self._entity_tag_specs,
            self.config[BILOU_FLAG],
            prediction_index=-1,
        )

        if ENTITY_ATTRIBUTE_TYPE not in predicted_tags:
            # no entities detected
            return

        # entities belong to the last message of the tracker
        # convert the predicted tags to actual entities
        text = tracker.latest_message.text
        parsed_message = interpreter.featurize_message(Message(data={TEXT: text}))
        tokens = parsed_message.get(TOKENS_NAMES[TEXT])
        entities = EntityExtractor.convert_predictions_into_entities(
            text,
            tokens,
            predicted_tags,
            self.split_entities_config,
            confidences=confidence_values,
        )

        # add the extractor name
        for entity in entities:
            entity[EXTRACTOR] = "TEDPolicy"

        return [EntitiesAdded(entities)]

    def persist(self, path: Union[Text, Path]) -> None:
        """Persists the policy to a storage."""
        if self.model is None:
            logger.debug(
                "Method `persist(...)` was called without a trained model present. "
                "Nothing to persist then!"
            )
            return

        model_path = Path(path)
        model_filename = self._metadata_filename()
        tf_model_file = model_path / f"{model_filename}.tf_model"

        rasa.shared.utils.io.create_directory_for_file(tf_model_file)

        self.featurizer.persist(path)

        if self.config[CHECKPOINT_MODEL]:
            shutil.move(self.tmp_checkpoint_dir, model_path / "checkpoints")
        self.model.save(str(tf_model_file))

        self.persist_model_utilities(model_path)

    def persist_model_utilities(self, model_path: Path) -> None:
        """Persists model's utility attributes like model weights, etc.

        Args:
            model_path: Path where model is to be persisted
        """
        model_filename = self._metadata_filename()
        io_utils.json_pickle(
            model_path / f"{model_filename}.priority.pkl", self.priority
        )
        io_utils.pickle_dump(model_path / f"{model_filename}.meta.pkl", self.config)
        io_utils.pickle_dump(
            model_path / f"{model_filename}.data_example.pkl", self.data_example,
        )
        io_utils.pickle_dump(
            model_path / f"{model_filename}.fake_features.pkl", self.fake_features,
        )
        io_utils.pickle_dump(
            model_path / f"{model_filename}.label_data.pkl",
            dict(self._label_data.data),
        )
        entity_tag_specs = (
            [tag_spec._asdict() for tag_spec in self._entity_tag_specs]
            if self._entity_tag_specs
            else []
        )
        rasa.shared.utils.io.dump_obj_as_json_to_file(
            model_path / f"{model_filename}.entity_tag_specs.json", entity_tag_specs,
        )

    @classmethod
    def _load_model_utilities(cls, model_path: Path) -> Dict[Text, Any]:
        """Loads model's utility attributes.

        Args:
            model_path: Path where model is to be persisted.
        """
        tf_model_file = model_path / f"{cls._metadata_filename()}.tf_model"
        loaded_data = io_utils.pickle_load(
            model_path / f"{cls._metadata_filename()}.data_example.pkl"
        )
        label_data = io_utils.pickle_load(
            model_path / f"{cls._metadata_filename()}.label_data.pkl"
        )
        fake_features = io_utils.pickle_load(
            model_path / f"{cls._metadata_filename()}.fake_features.pkl"
        )
        label_data = RasaModelData(data=label_data)
        meta = io_utils.pickle_load(model_path / f"{cls._metadata_filename()}.meta.pkl")
        priority = io_utils.json_unpickle(
            model_path / f"{cls._metadata_filename()}.priority.pkl"
        )
        entity_tag_specs = rasa.shared.utils.io.read_json_file(
            model_path / f"{cls._metadata_filename()}.entity_tag_specs.json"
        )
        entity_tag_specs = [
            EntityTagSpec(
                tag_name=tag_spec["tag_name"],
                ids_to_tags={
                    int(key): value for key, value in tag_spec["ids_to_tags"].items()
                },
                tags_to_ids={
                    key: int(value) for key, value in tag_spec["tags_to_ids"].items()
                },
                num_tags=tag_spec["num_tags"],
            )
            for tag_spec in entity_tag_specs
        ]

        return {
            "tf_model_file": tf_model_file,
            "loaded_data": loaded_data,
            "fake_features": fake_features,
            "label_data": label_data,
            "meta": meta,
            "priority": priority,
            "entity_tag_specs": entity_tag_specs,
        }

    @classmethod
    def load(
        cls,
        path: Union[Text, Path],
        should_finetune: bool = False,
        epoch_override: int = defaults[EPOCHS],
        **kwargs: Any,
    ) -> "TEDPolicy":
        """Loads a policy from the storage.

        Args:
            path: Path on disk where policy is persisted.
            should_finetune: Whether to load the policy for finetuning.
            epoch_override: Override the number of epochs in persisted
                configuration for further finetuning.
            **kwargs: Any other arguments

        Returns:
            Loaded policy

        Raises:
            `PolicyModelNotFound` if the model is not found in the supplied `path`.
        """
        model_path = Path(path)

        if not model_path.exists():
            logger.warning(
                f"Failed to load {cls.__class__.__name__} model. Path "
                f"'{model_path.absolute()}' doesn't exist."
            )
            return cls()

        featurizer = TrackerFeaturizer.load(path)

        if not (model_path / f"{cls._metadata_filename()}.data_example.pkl").is_file():
            return cls(featurizer=featurizer)

        model_utilities = cls._load_model_utilities(model_path)

        model_utilities["meta"] = cls._update_loaded_params(model_utilities["meta"])
        model_utilities["meta"][EPOCHS] = epoch_override

        (
            model_data_example,
            predict_data_example,
        ) = cls._construct_model_initialization_data(model_utilities["loaded_data"])

        model = cls._load_tf_model(
            model_utilities,
            model_data_example,
            predict_data_example,
            featurizer,
            should_finetune,
        )

        return cls._load_policy_with_model(
            model, featurizer, model_utilities, should_finetune
        )

    @classmethod
    def _load_policy_with_model(
        cls,
        model: "TED",
        featurizer: TrackerFeaturizer,
        model_utilities: Dict[Text, Any],
        should_finetune: bool,
    ) -> "TEDPolicy":
        return cls(
            featurizer=featurizer,
            priority=model_utilities["priority"],
            model=model,
            fake_features=model_utilities["fake_features"],
            entity_tag_specs=model_utilities["entity_tag_specs"],
            should_finetune=should_finetune,
            **model_utilities["meta"],
        )

    @classmethod
    def _load_tf_model(
        cls,
        model_utilities: Dict[Text, Any],
        model_data_example: RasaModelData,
        predict_data_example: RasaModelData,
        featurizer: TrackerFeaturizer,
        should_finetune: bool,
    ) -> "TED":
        model = cls.model_class().load(
            str(model_utilities["tf_model_file"]),
            model_data_example,
            predict_data_example,
            data_signature=model_data_example.get_signature(),
            config=model_utilities["meta"],
            max_history_featurizer_is_used=isinstance(
                featurizer, MaxHistoryTrackerFeaturizer
            ),
            label_data=model_utilities["label_data"],
            entity_tag_specs=model_utilities["entity_tag_specs"],
            finetune_mode=should_finetune,
        )
        return model

    @classmethod
    def _construct_model_initialization_data(
        cls, loaded_data: Dict[Text, Dict[Text, List[FeatureArray]]]
    ) -> Tuple[RasaModelData, RasaModelData]:
        model_data_example = RasaModelData(
            label_key=LABEL_KEY, label_sub_key=LABEL_SUB_KEY, data=loaded_data
        )
        predict_data_example = RasaModelData(
            label_key=LABEL_KEY,
            label_sub_key=LABEL_SUB_KEY,
            data={
                feature_name: features
                for feature_name, features in model_data_example.items()
                if feature_name
                # we need to remove label features for prediction if they are present
                in PREDICTION_FEATURES
            },
        )
        return model_data_example, predict_data_example

    @classmethod
    def _update_loaded_params(cls, meta: Dict[Text, Any]) -> Dict[Text, Any]:
        meta = rasa.utils.train_utils.override_defaults(cls.defaults, meta)
        meta = rasa.utils.train_utils.update_confidence_type(meta)
        meta = rasa.utils.train_utils.update_similarity_type(meta)
        meta = rasa.utils.train_utils.update_deprecated_loss_type(meta)

        return meta


class TED(TransformerRasaModel):
    """TED model architecture from https://arxiv.org/abs/1910.00486."""

    def __init__(
        self,
        data_signature: Dict[Text, Dict[Text, List[FeatureSignature]]],
        config: Dict[Text, Any],
        max_history_featurizer_is_used: bool,
        label_data: RasaModelData,
        entity_tag_specs: Optional[List[EntityTagSpec]],
    ) -> None:
        """Intializes the TED model.

        Args:
            data_signature: the data signature of the input data
            config: the model configuration
            max_history_featurizer_is_used: if 'True'
                only the last dialogue turn will be used
            label_data: the label data
            entity_tag_specs: the entity tag specifications
        """
        super().__init__("TED", config, data_signature, label_data)

        self.max_history_featurizer_is_used = max_history_featurizer_is_used

        self.predict_data_signature = {
            feature_name: features
            for feature_name, features in data_signature.items()
            if feature_name in PREDICTION_FEATURES
        }

        self._entity_tag_specs = entity_tag_specs

        # metrics
        self.action_loss = tf.keras.metrics.Mean(name="loss")
        self.action_acc = tf.keras.metrics.Mean(name="acc")
        self.entity_loss = tf.keras.metrics.Mean(name="e_loss")
        self.entity_f1 = tf.keras.metrics.Mean(name="e_f1")
        self.metrics_to_log += ["loss", "acc"]
        if self.config[ENTITY_RECOGNITION]:
            self.metrics_to_log += ["e_loss", "e_f1"]

        # needed for efficient prediction
        self.all_labels_embed: Optional[tf.Tensor] = None

        self._prepare_layers()

    def _check_data(self) -> None:
        if not any(key in [INTENT, TEXT] for key in self.data_signature.keys()):
            raise RasaException(
                f"No user features specified. "
                f"Cannot train '{self.__class__.__name__}' model."
            )

        if not any(
            key in [ACTION_NAME, ACTION_TEXT] for key in self.data_signature.keys()
        ):
            raise ValueError(
                f"No action features specified. "
                f"Cannot train '{self.__class__.__name__}' model."
            )
        if LABEL not in self.data_signature:
            raise ValueError(
                f"No label features specified. "
                f"Cannot train '{self.__class__.__name__}' model."
            )

    # ---CREATING LAYERS HELPERS---

    def _prepare_layers(self) -> None:
        for name in self.data_signature.keys():
            self._prepare_input_layers(
                name, self.data_signature[name], is_label_attribute=False
            )
            self._prepare_encoding_layers(name)

        for name in self.label_signature.keys():
            self._prepare_input_layers(
                name, self.label_signature[name], is_label_attribute=True
            )
            self._prepare_encoding_layers(name)

        self._tf_layers[
            f"transformer.{DIALOGUE}"
        ] = rasa_layers.prepare_transformer_layer(
            attribute_name=DIALOGUE,
            config=self.config,
            num_layers=self.config[NUM_TRANSFORMER_LAYERS][DIALOGUE],
            units=self.config[TRANSFORMER_SIZE][DIALOGUE],
            drop_rate=self.config[DROP_RATE_DIALOGUE],
            # use bidirectional transformer, because
            # we will invert dialogue sequence so that the last turn is located
            # at the first position and would always have
            # exactly the same positional encoding
            unidirectional=not self.max_history_featurizer_is_used,
        )

        self._prepare_label_classification_layers(DIALOGUE)

        if self.config[ENTITY_RECOGNITION]:
            self._prepare_entity_recognition_layers()

    def _prepare_input_layers(
        self,
        attribute_name: Text,
        attribute_signature: Dict[Text, List[FeatureSignature]],
        is_label_attribute: bool = False,
    ) -> None:
        """Prepares feature processing layers for sentence/sequence-level features.

        Distinguishes between label features and other features, not applying input
        dropout to the label ones.
        """
        # Disable input dropout in the config to be used if this is a label attribute.
        if is_label_attribute:
            config_to_use = self.config.copy()
            config_to_use.update(
                {SPARSE_INPUT_DROPOUT: False, DENSE_INPUT_DROPOUT: False}
            )
        else:
            config_to_use = self.config
        # Attributes with sequence-level features also have sentence-level features,
        # all these need to be combined and further processed.
        if attribute_name in SEQUENCE_FEATURES_TO_ENCODE:
            self._tf_layers[
                f"sequence_layer.{attribute_name}"
            ] = rasa_layers.RasaSequenceLayer(
                attribute_name, attribute_signature, config_to_use
            )
        # Attributes without sequence-level features require some actual feature
        # processing only if they have sentence-level features. Attributes with no
        # sequence- and sentence-level features (dialogue, entity_tags, label) are
        # skipped here.
        elif SENTENCE in attribute_signature:
            self._tf_layers[
                f"sparse_dense_concat_layer.{attribute_name}"
            ] = rasa_layers.ConcatenateSparseDenseFeatures(
                attribute=attribute_name,
                feature_type=SENTENCE,
                feature_type_signature=attribute_signature[SENTENCE],
                config=config_to_use,
            )

    def _prepare_encoding_layers(self, name: Text) -> None:
        """Create Ffnn encoding layer used just before combining all dialogue features.

        Args:
            name: attribute name
        """
        # create encoding layers only for the features which should be encoded;
        if name not in SENTENCE_FEATURES_TO_ENCODE + LABEL_FEATURES_TO_ENCODE:
            return
        # check that there are SENTENCE features for the attribute name in data
        if (
            name in SENTENCE_FEATURES_TO_ENCODE
            and FEATURE_TYPE_SENTENCE not in self.data_signature[name]
        ):
            return
        #  same for label_data
        if (
            name in LABEL_FEATURES_TO_ENCODE
            and FEATURE_TYPE_SENTENCE not in self.label_signature[name]
        ):
            return

        self._prepare_ffnn_layer(
            f"{name}",
            [self.config[ENCODING_DIMENSION]],
            self.config[DROP_RATE_DIALOGUE],
            prefix="encoding_layer",
        )

    # ---GRAPH BUILDING HELPERS---

    @staticmethod
    def _compute_dialogue_indices(
        tf_batch_data: Dict[Text, Dict[Text, List[tf.Tensor]]]
    ) -> None:
        dialogue_lengths = tf.cast(tf_batch_data[DIALOGUE][LENGTH][0], dtype=tf.int32)
        # wrap in a list, because that's the structure of tf_batch_data
        tf_batch_data[DIALOGUE][INDICES] = [
            (
                tf.map_fn(
                    tf.range,
                    dialogue_lengths,
                    fn_output_signature=tf.RaggedTensorSpec(
                        shape=[None], dtype=tf.int32
                    ),
                )
            ).values
        ]

    def _create_all_labels_embed(self) -> Tuple[tf.Tensor, tf.Tensor]:
        all_label_ids = self.tf_label_data[LABEL_KEY][LABEL_SUB_KEY][0]
        # labels cannot have all features "fake"
        all_labels_encoded = {}
        for key in self.tf_label_data.keys():
            if key != LABEL_KEY:
                attribute_features, _, _ = self._encode_real_features_per_attribute(
                    self.tf_label_data, key
                )
                all_labels_encoded[key] = attribute_features

        x = self._collect_label_attribute_encodings(all_labels_encoded)

        # additional sequence axis is artifact of our RasaModelData creation
        # TODO check whether this should be solved in data creation
        x = tf.squeeze(x, axis=1)

        all_labels_embed = self._tf_layers[f"embed.{LABEL}"](x)

        return all_label_ids, all_labels_embed

    @staticmethod
    def _collect_label_attribute_encodings(
        all_labels_encoded: Dict[Text, tf.Tensor]
    ) -> tf.Tensor:
        # Initialize with at least one attribute first
        # so that the subsequent TF ops are simplified.
        all_attributes_present = list(all_labels_encoded.keys())
        x = all_labels_encoded.pop(all_attributes_present[0])

        # Add remaining attributes
        for attribute in all_labels_encoded:
            x += all_labels_encoded.get(attribute)
        return x

    def _embed_dialogue(
        self,
        dialogue_in: tf.Tensor,
        tf_batch_data: Dict[Text, Dict[Text, List[tf.Tensor]]],
    ) -> Tuple[tf.Tensor, tf.Tensor, tf.Tensor, Optional[tf.Tensor]]:
        """Creates dialogue level embedding and mask.

        Args:
            dialogue_in: The encoded dialogue.
            tf_batch_data: Batch in model data format.

        Returns:
            The dialogue embedding, the mask, and (for diagnostic purposes)
            also the attention weights.
        """
        dialogue_lengths = tf.cast(tf_batch_data[DIALOGUE][LENGTH][0], tf.int32)
        mask = rasa_layers.compute_mask(dialogue_lengths)

        if self.max_history_featurizer_is_used:
            # invert dialogue sequence so that the last turn would always have
            # exactly the same positional encoding
            dialogue_in = tf.reverse_sequence(dialogue_in, dialogue_lengths, seq_axis=1)

        dialogue_transformed, attention_weights = self._tf_layers[
            f"transformer.{DIALOGUE}"
        ](dialogue_in, 1 - mask, self._training)
        dialogue_transformed = tf.nn.gelu(dialogue_transformed)

        if self.max_history_featurizer_is_used:
            # pick last vector if max history featurizer is used, since we inverted
            # dialogue sequence, the last vector is actually the first one
            dialogue_transformed = dialogue_transformed[:, :1, :]
            mask = tf.expand_dims(self._last_token(mask, dialogue_lengths), 1)
        elif not self._training:
            # during prediction we don't care about previous dialogue turns,
            # so to save computation time, use only the last one
            dialogue_transformed = tf.expand_dims(
                self._last_token(dialogue_transformed, dialogue_lengths), 1
            )
            mask = tf.expand_dims(self._last_token(mask, dialogue_lengths), 1)

        dialogue_embed = self._tf_layers[f"embed.{DIALOGUE}"](dialogue_transformed)

        return dialogue_embed, mask, dialogue_transformed, attention_weights

    def _encode_features_per_attribute(
        self, tf_batch_data: Dict[Text, Dict[Text, List[tf.Tensor]]], attribute: Text
    ) -> Tuple[tf.Tensor, tf.Tensor, tf.Tensor]:
        # The input is a representation of 4d tensor of
        # shape (batch-size x dialogue-len x sequence-len x units) in 3d of shape
        # (sum of dialogue history length for all tensors in the batch x
        # max sequence length x number of features).

        # However, some dialogue turns contain non existent state features,
        # e.g. `intent` and `text` features are mutually exclusive,
        # as well as `action_name` and `action_text` are mutually exclusive,
        # or some dialogue turns don't contain any `slots`.
        # In order to create 4d full tensors, we created "fake" zero features for
        # these non existent state features. And filtered them during batch generation.
        # Therefore the first dimensions for different attributes are different.
        # It could happen that some batches don't contain "real" features at all,
        # e.g. large number of stories don't contain any `slots`.
        # Therefore actual input tensors will be empty.
        # Since we need actual numbers to create dialogue turn features, we create
        # zero tensors in `_encode_fake_features_per_attribute` for these attributes.
        return tf.cond(
            tf.shape(tf_batch_data[attribute][SENTENCE][0])[0] > 0,
            lambda: self._encode_real_features_per_attribute(tf_batch_data, attribute),
            lambda: self._encode_fake_features_per_attribute(tf_batch_data, attribute),
        )

    def _encode_fake_features_per_attribute(
        self, tf_batch_data: Dict[Text, Dict[Text, List[tf.Tensor]]], attribute: Text
    ) -> Tuple[tf.Tensor, tf.Tensor, tf.Tensor]:
        """Returns dummy outputs for fake features of a given attribute.

        Needs to match the outputs of `_encode_real_features_per_attribute` in shape
        but these outputs will be filled with zeros.

        Args:
            tf_batch_data: Maps each attribute to its features and masks.
            attribute: The attribute whose fake features will be "processed", e.g.
                `ACTION_NAME`, `INTENT`.

        Returns:
            attribute_features: A tensor of shape `(batch_size, dialogue_length, units)`
                filled with zeros.
            text_output: Only for `TEXT` attribute (otherwise an empty tensor): A tensor
                of shape `(combined batch_size & dialogue_length, max seq length,
                units)` filled with zeros.
            text_sequence_lengths: Only for `TEXT` attribute, otherwise an empty tensor:
                Of hape `(combined batch_size & dialogue_length, 1)`, filled with zeros.
        """
        # we need to create real zero tensors with appropriate batch and dialogue dim
        # because they are passed to dialogue transformer
        attribute_mask = tf_batch_data[attribute][MASK][0]

        # determine all dimensions so that fake features of the correct shape can be
        # created
        batch_dim = tf.shape(attribute_mask)[0]
        dialogue_dim = tf.shape(attribute_mask)[1]
        if attribute in set(SENTENCE_FEATURES_TO_ENCODE + LABEL_FEATURES_TO_ENCODE):
            units = self.config[ENCODING_DIMENSION]
        else:
            # state-level attributes don't use an encoding layer, hence their size is
            # just the output size of the corresponding sparse+dense feature combining
            # layer
            units = self._tf_layers[
                f"sparse_dense_concat_layer.{attribute}"
            ].output_units

        attribute_features = tf.zeros(
            (batch_dim, dialogue_dim, units), dtype=tf.float32
        )

        # Only for user text, the transformer output and sequence lengths also have to
        # be created (here using fake features) to enable entity recognition training
        # and prediction.
        if attribute == TEXT:
            # we just need to get the correct last dimension size from the prepared
            # transformer
            text_units = self._tf_layers[f"sequence_layer.{attribute}"].output_units
            text_output = tf.zeros((0, 0, text_units), dtype=tf.float32)
            text_sequence_lengths = tf.zeros((0,), dtype=tf.int32)
        else:
            # simulate None with empty tensor of zeros
            text_output = tf.zeros((0,))
            text_sequence_lengths = tf.zeros((0,))

        return attribute_features, text_output, text_sequence_lengths

    @staticmethod
    def _create_last_dialogue_turns_mask(
        tf_batch_data: Dict[Text, Dict[Text, List[tf.Tensor]]], attribute: Text
    ) -> tf.Tensor:
        # Since max_history_featurizer_is_used is True,
        # we need to find the locations of last dialogue turns in
        # (combined batch dimension and dialogue length,) dimension,
        # so that we can use `_sequence_lengths` as a boolean  mask to pick
        # which ones are "real" textual input in these last dialogue turns.

        # In order to do that we can use given `dialogue_lengths`.
        # For example:
        # If we have `dialogue_lengths = [2, 1, 3]`, than
        # `dialogue_indices = [0, 1, 0, 0, 1, 2]` here we can spot that `0`
        # always indicates the first dialogue turn,
        # which means that previous dialogue turn is the last dialogue turn.
        # Combining this with the fact that the last element in
        # `dialogue_indices` is always the last dialogue turn, we can add
        # a `0` to the end, getting
        # `_dialogue_indices = [0, 1, 0, 0, 1, 2, 0]`.
        # Then removing the first element
        # `_last_dialogue_turn_inverse_indicator = [1, 0, 0, 1, 2, 0]`
        # we see that `0` points to the last dialogue turn.
        # We convert all positive numbers to `True` and take
        # the inverse mask to get
        # `last_dialogue_mask = [0, 1, 1, 0, 0, 1],
        # which precisely corresponds to the fact that first dialogue is of
        # length 2, the second 1 and the third 3.
        last_dialogue_turn_mask = tf.math.logical_not(
            tf.cast(
                tf.concat(
                    [
                        tf_batch_data[DIALOGUE][INDICES][0],
                        tf.zeros((1,), dtype=tf.int32),
                    ],
                    axis=0,
                )[1:],
                dtype=tf.bool,
            )
        )
        # get only the indices of real inputs
        return tf.boolean_mask(
            last_dialogue_turn_mask,
            tf.reshape(tf_batch_data[attribute][SEQUENCE_LENGTH][0], (-1,)),
        )

    def _encode_real_features_per_attribute(
        self, tf_batch_data: Dict[Text, Dict[Text, List[tf.Tensor]]], attribute: Text
    ) -> Tuple[tf.Tensor, tf.Tensor, tf.Tensor]:
        """Encodes features for a given attribute.

        Args:
            tf_batch_data: Maps each attribute to its features and masks.
            attribute: the attribute we will encode features for
                (e.g., ACTION_NAME, INTENT)

        Returns:
            attribute_features: A tensor of shape `(batch_size, dialogue_length, units)`
                with all features for `attribute` processed and combined. If sequence-
                level features are present, the sequence dimension is eliminated using
                a transformer.
            text_output: Only for `TEXT` attribute (otherwise an empty tensor): A tensor
                of shape `(combined batch_size & dialogue_length, max seq length,
                units)` containing token-level embeddings further used for entity
                extraction from user text. Similar to `attribute_features` but returned
                for all tokens, not just for the last one.
            text_sequence_lengths: Only for `TEXT` attribute, otherwise an empty tensor:
                Shape `(combined batch_size & dialogue_length, 1)`, containing the
                sequence length for user text examples in `text_output`. The sequence
                length is effectively the number of tokens + 1 (to account also for
                sentence-level features). Needed for entity extraction from user text.
        """
        # simulate None with empty tensor of zeros
        text_output = tf.zeros((0,))
        text_sequence_lengths = tf.zeros((0,))

        if attribute in SEQUENCE_FEATURES_TO_ENCODE:
            # get lengths of real token sequences as a 3D tensor
            sequence_feature_lengths = self._get_sequence_feature_lengths(
                tf_batch_data, attribute
            )

            # sequence_feature_lengths contain `0` for "fake" features, while
            # tf_batch_data[attribute] contains only "real" features. Hence, we need to
            # get rid of the lengths that are 0. This step produces a 1D tensor.
            sequence_feature_lengths = tf.boolean_mask(
                sequence_feature_lengths, sequence_feature_lengths
            )

            attribute_features, _, _, _, _, _ = self._tf_layers[
                f"sequence_layer.{attribute}"
            ](
                (
                    tf_batch_data[attribute][SEQUENCE],
                    tf_batch_data[attribute][SENTENCE],
                    sequence_feature_lengths,
                ),
                training=self._training,
            )

            combined_sentence_sequence_feature_lengths = sequence_feature_lengths + 1

            # Only for user text, the transformer output and sequence lengths also have
            # to be returned to enable entity recognition training and prediction.
            if attribute == TEXT:
                text_output = attribute_features
                text_sequence_lengths = combined_sentence_sequence_feature_lengths

                if self.max_history_featurizer_is_used:
                    # get the location of all last dialogue inputs
                    last_dialogue_turns_mask = self._create_last_dialogue_turns_mask(
                        tf_batch_data, attribute
                    )
                    # pick outputs that correspond to the last dialogue turns
                    text_output = tf.boolean_mask(text_output, last_dialogue_turns_mask)
                    text_sequence_lengths = tf.boolean_mask(
                        text_sequence_lengths, last_dialogue_turns_mask
                    )

            # resulting attribute features will have shape
            # combined batch dimension and dialogue length x 1 x units
            attribute_features = tf.expand_dims(
                self._last_token(
                    attribute_features, combined_sentence_sequence_feature_lengths,
                ),
                axis=1,
            )

        # for attributes without sequence-level features, all we need is to combine the
        # sparse and dense sentence-level features into one
        else:
            # resulting attribute features will have shape
            # combined batch dimension and dialogue length x 1 x units
            attribute_features = self._tf_layers[
                f"sparse_dense_concat_layer.{attribute}"
            ]((tf_batch_data[attribute][SENTENCE],), training=self._training)

        if attribute in SENTENCE_FEATURES_TO_ENCODE + LABEL_FEATURES_TO_ENCODE:
            attribute_features = self._tf_layers[f"encoding_layer.{attribute}"](
                attribute_features, self._training
            )

        # attribute features have shape
        # (combined batch dimension and dialogue length x 1 x units)
        # convert them back to their original shape of
        # batch size x dialogue length x units
        attribute_features = self._convert_to_original_shape(
            attribute_features, tf_batch_data, attribute
        )

        return attribute_features, text_output, text_sequence_lengths

    @staticmethod
    def _convert_to_original_shape(
        attribute_features: tf.Tensor,
        tf_batch_data: Dict[Text, Dict[Text, List[tf.Tensor]]],
        attribute: Text,
    ) -> tf.Tensor:
        """Transform attribute features back to original shape.

        Given shape: (combined batch and dialogue dimension x 1 x units)
        Original shape: (batch x dialogue length x units)

        Args:
            attribute_features: the "real" features to convert
            tf_batch_data: dictionary mapping every attribute to its features and masks
            attribute: the attribute we will encode features for
                (e.g., ACTION_NAME, INTENT)

        Returns:
            The converted attribute features
        """
        # in order to convert the attribute features with shape
        # (combined batch-size and dialogue length x 1 x units)
        # to a shape of (batch-size x dialogue length x units)
        # we use tf.scatter_nd. Therefore, we need the target shape and the indices
        # mapping the values of attribute features to the position in the resulting
        # tensor.

        # attribute_mask has shape batch x dialogue_len x 1
        attribute_mask = tf_batch_data[attribute][MASK][0]

        if attribute in SENTENCE_FEATURES_TO_ENCODE + STATE_LEVEL_FEATURES:
            dialogue_lengths = tf.cast(
                tf_batch_data[DIALOGUE][LENGTH][0], dtype=tf.int32
            )
            dialogue_indices = tf_batch_data[DIALOGUE][INDICES][0]
        else:
            # for labels, dialogue length is a fake dim and equal to 1
            dialogue_lengths = tf.ones((tf.shape(attribute_mask)[0],), dtype=tf.int32)
            dialogue_indices = tf.zeros((tf.shape(attribute_mask)[0],), dtype=tf.int32)

        batch_dim = tf.shape(attribute_mask)[0]
        dialogue_dim = tf.shape(attribute_mask)[1]
        units = attribute_features.shape[-1]

        # attribute_mask has shape (batch x dialogue_len x 1), remove last dimension
        attribute_mask = tf.cast(tf.squeeze(attribute_mask, axis=-1), dtype=tf.int32)
        # sum of attribute mask contains number of dialogue turns with "real" features
        non_fake_dialogue_lengths = tf.reduce_sum(attribute_mask, axis=-1)
        # create the batch indices
        batch_indices = tf.repeat(tf.range(batch_dim), non_fake_dialogue_lengths)

        # attribute_mask has shape (batch x dialogue_len x 1), while
        # dialogue_indices has shape (combined_dialogue_len,)
        # in order to find positions of real input we need to flatten
        # attribute mask to (combined_dialogue_len,)
        dialogue_indices_mask = tf.boolean_mask(
            attribute_mask, tf.sequence_mask(dialogue_lengths, dtype=tf.int32)
        )
        # pick only those indices that contain "real" input
        dialogue_indices = tf.boolean_mask(dialogue_indices, dialogue_indices_mask)

        indices = tf.stack([batch_indices, dialogue_indices], axis=1)

        shape = tf.convert_to_tensor([batch_dim, dialogue_dim, units])
        attribute_features = tf.squeeze(attribute_features, axis=1)

        return tf.scatter_nd(indices, attribute_features, shape)

    def _process_batch_data(
        self, tf_batch_data: Dict[Text, Dict[Text, List[tf.Tensor]]]
    ) -> Tuple[tf.Tensor, Optional[tf.Tensor], Optional[tf.Tensor]]:
        """Encodes batch data.

        Combines intent and text and action name and action text if both are present.

        Args:
            tf_batch_data: dictionary mapping every attribute to its features and masks

        Returns:
             Tensor: encoding of all features in the batch, combined;
        """
        # encode each attribute present in tf_batch_data
        text_output = None
        text_sequence_lengths = None
        batch_encoded = {}
        for attribute in tf_batch_data.keys():
            if attribute in SENTENCE_FEATURES_TO_ENCODE + STATE_LEVEL_FEATURES:
                (
                    attribute_features,
                    _text_output,
                    _text_sequence_lengths,
                ) = self._encode_features_per_attribute(tf_batch_data, attribute)

                batch_encoded[attribute] = attribute_features
                if attribute == TEXT:
                    text_output = _text_output
                    text_sequence_lengths = _text_sequence_lengths

        # if both action text and action name are present, combine them; otherwise,
        # return the one which is present

        if (
            batch_encoded.get(ACTION_TEXT) is not None
            and batch_encoded.get(ACTION_NAME) is not None
        ):
            batch_action = batch_encoded.pop(ACTION_TEXT) + batch_encoded.pop(
                ACTION_NAME
            )
        elif batch_encoded.get(ACTION_TEXT) is not None:
            batch_action = batch_encoded.pop(ACTION_TEXT)
        else:
            batch_action = batch_encoded.pop(ACTION_NAME)
        # same for user input
        if (
            batch_encoded.get(INTENT) is not None
            and batch_encoded.get(TEXT) is not None
        ):
            batch_user = batch_encoded.pop(INTENT) + batch_encoded.pop(TEXT)
        elif batch_encoded.get(TEXT) is not None:
            batch_user = batch_encoded.pop(TEXT)
        else:
            batch_user = batch_encoded.pop(INTENT)

        batch_features = [batch_user, batch_action]
        # once we have user input and previous action,
        # add all other attributes (SLOTS, ACTIVE_LOOP, etc.) to batch_features;
        for key in batch_encoded.keys():
            batch_features.append(batch_encoded.get(key))

        batch_features = tf.concat(batch_features, axis=-1)

        return batch_features, text_output, text_sequence_lengths

    def _reshape_for_entities(
        self,
        tf_batch_data: Dict[Text, Dict[Text, List[tf.Tensor]]],
        dialogue_transformer_output: tf.Tensor,
        text_output: tf.Tensor,
        text_sequence_lengths: tf.Tensor,
    ) -> Tuple[tf.Tensor, tf.Tensor, tf.Tensor]:
        # The first dim of the output of the text sequence transformer is the same
        # as number of "real" features for `text` at the last dialogue turns
        # (let's call it `N`),
        # which corresponds to the first dim of the tag ids tensor.
        # To calculate the loss for entities we need the output of the text
        # sequence transformer (shape: N x sequence length x units),
        # the output of the dialogue transformer
        # (shape: batch size x dialogue length x units) and the tag ids for the
        # entities (shape: N x sequence length - 1 x units)
        # In order to process the tensors, they need to have the same shape.
        # Convert the output of the dialogue transformer to shape
        # (N x 1 x units).

        # Note: The CRF layer cannot handle 4D tensors. E.g. we cannot use the shape
        # batch size x dialogue length x sequence length x units

        # convert the output of the dialogue transformer
        # to shape (real entity dim x 1 x units)
        attribute_mask = tf_batch_data[TEXT][MASK][0]
        dialogue_lengths = tf.cast(tf_batch_data[DIALOGUE][LENGTH][0], tf.int32)

        if self.max_history_featurizer_is_used:
            # pick outputs that correspond to the last dialogue turns
            attribute_mask = tf.expand_dims(
                self._last_token(attribute_mask, dialogue_lengths), axis=1
            )
        dialogue_transformer_output = tf.boolean_mask(
            dialogue_transformer_output, tf.squeeze(attribute_mask, axis=-1)
        )

        # boolean mask removed axis=1, add it back
        dialogue_transformer_output = tf.expand_dims(
            dialogue_transformer_output, axis=1
        )

        # broadcast the dialogue transformer output sequence-length-times to get the
        # same shape as the text sequence transformer output
        dialogue_transformer_output = tf.tile(
            dialogue_transformer_output, (1, tf.shape(text_output)[1], 1)
        )

        # concat the output of the dialogue transformer to the output of the text
        # sequence transformer (adding context)
        # resulting shape (N x sequence length x 2 units)
        # N = number of "real" features for `text` at the last dialogue turns
        text_transformed = tf.concat(
            [text_output, dialogue_transformer_output], axis=-1
        )
        text_mask = rasa_layers.compute_mask(text_sequence_lengths)

        # add zeros to match the shape of text_transformed, because
        # max sequence length might differ, since it is calculated dynamically
        # based on a subset of sequence lengths
        sequence_diff = tf.shape(text_transformed)[1] - tf.shape(text_mask)[1]
        text_mask = tf.pad(text_mask, [[0, 0], [0, sequence_diff], [0, 0]])

        # remove additional dims and sentence features
        text_sequence_lengths = tf.reshape(text_sequence_lengths, (-1,)) - 1

        return text_transformed, text_mask, text_sequence_lengths

    # ---TRAINING---

    def _batch_loss_entities(
        self,
        tf_batch_data: Dict[Text, Dict[Text, List[tf.Tensor]]],
        dialogue_transformer_output: tf.Tensor,
        text_output: tf.Tensor,
        text_sequence_lengths: tf.Tensor,
    ) -> tf.Tensor:
        # It could happen that some batches don't contain "real" features for `text`,
        # e.g. large number of stories are intent only.
        # Therefore actual `text_output` will be empty.
        # We cannot create a loss with empty tensors.
        # Since we need actual numbers to create a full loss, we output
        # zero in this case.
        return tf.cond(
            tf.shape(text_output)[0] > 0,
            lambda: self._real_batch_loss_entities(
                tf_batch_data,
                dialogue_transformer_output,
                text_output,
                text_sequence_lengths,
            ),
            lambda: tf.constant(0.0),
        )

    def _real_batch_loss_entities(
        self,
        tf_batch_data: Dict[Text, Dict[Text, List[tf.Tensor]]],
        dialogue_transformer_output: tf.Tensor,
        text_output: tf.Tensor,
        text_sequence_lengths: tf.Tensor,
    ) -> tf.Tensor:

        text_transformed, text_mask, text_sequence_lengths = self._reshape_for_entities(
            tf_batch_data,
            dialogue_transformer_output,
            text_output,
            text_sequence_lengths,
        )

        tag_ids = tf_batch_data[ENTITY_TAGS][IDS][0]
        # add a zero (no entity) for the sentence features to match the shape of inputs
        sequence_diff = tf.shape(text_transformed)[1] - tf.shape(tag_ids)[1]
        tag_ids = tf.pad(tag_ids, [[0, 0], [0, sequence_diff], [0, 0]])

        loss, f1, _ = self._calculate_entity_loss(
            text_transformed,
            tag_ids,
            text_mask,
            text_sequence_lengths,
            ENTITY_ATTRIBUTE_TYPE,
        )

        self.entity_loss.update_state(loss)
        self.entity_f1.update_state(f1)

        return loss

    @staticmethod
    def _get_labels_embed(
        label_ids: tf.Tensor, all_labels_embed: tf.Tensor
    ) -> tf.Tensor:
        # instead of processing labels again, gather embeddings from
        # all_labels_embed using label ids

        indices = tf.cast(label_ids[:, :, 0], tf.int32)
        labels_embed = tf.gather(all_labels_embed, indices)

        return labels_embed

    def batch_loss(
        self, batch_in: Union[Tuple[tf.Tensor], Tuple[np.ndarray]]
    ) -> tf.Tensor:
        """Calculates the loss for the given batch.

        Args:
            batch_in: The batch.

        Returns:
            The loss of the given batch.
        """
        tf_batch_data = self.batch_to_model_data_format(batch_in, self.data_signature)
        self._compute_dialogue_indices(tf_batch_data)

        all_label_ids, all_labels_embed = self._create_all_labels_embed()

        label_ids = tf_batch_data[LABEL_KEY][LABEL_SUB_KEY][0]
        labels_embed = self._get_labels_embed(label_ids, all_labels_embed)

        dialogue_in, text_output, text_sequence_lengths = self._process_batch_data(
            tf_batch_data
        )
        (
            dialogue_embed,
            dialogue_mask,
            dialogue_transformer_output,
            _,
        ) = self._embed_dialogue(dialogue_in, tf_batch_data)
        dialogue_mask = tf.squeeze(dialogue_mask, axis=-1)

        losses = []

        loss, acc = self._tf_layers[f"loss.{LABEL}"](
            dialogue_embed,
            labels_embed,
            label_ids,
            all_labels_embed,
            all_label_ids,
            dialogue_mask,
        )
        losses.append(loss)

        if (
            self.config[ENTITY_RECOGNITION]
            and text_output is not None
            and text_sequence_lengths is not None
        ):
            losses.append(
                self._batch_loss_entities(
                    tf_batch_data,
                    dialogue_transformer_output,
                    text_output,
                    text_sequence_lengths,
                )
            )

        self.action_loss.update_state(loss)
        self.action_acc.update_state(acc)

        return tf.math.add_n(losses)

    # ---PREDICTION---
    def prepare_for_predict(self) -> None:
        """Prepares the model for prediction."""
        _, self.all_labels_embed = self._create_all_labels_embed()

    def batch_predict(
        self, batch_in: Union[Tuple[tf.Tensor], Tuple[np.ndarray]]
    ) -> Dict[Text, Union[tf.Tensor, Dict[Text, tf.Tensor]]]:
        """Predicts the output of the given batch.

        Args:
            batch_in: The batch.

        Returns:
            The output to predict.
        """
        if self.all_labels_embed is None:
            raise ValueError(
                "The model was not prepared for prediction. "
                "Call `prepare_for_predict` first."
            )

        tf_batch_data = self.batch_to_model_data_format(
            batch_in, self.predict_data_signature
        )
        self._compute_dialogue_indices(tf_batch_data)

        dialogue_in, text_output, text_sequence_lengths = self._process_batch_data(
            tf_batch_data
        )
        (
            dialogue_embed,
            dialogue_mask,
            dialogue_transformer_output,
            attention_weights,
        ) = self._embed_dialogue(dialogue_in, tf_batch_data)
        dialogue_mask = tf.squeeze(dialogue_mask, axis=-1)

        sim_all, scores = self._tf_layers[
            f"loss.{LABEL}"
        ].get_similarities_and_confidences_from_embeddings(
            dialogue_embed[:, :, tf.newaxis, :],
            self.all_labels_embed[tf.newaxis, tf.newaxis, :, :],
            dialogue_mask,
        )

        predictions = {
            "scores": scores,
            "similarities": sim_all,
            DIAGNOSTIC_DATA: {"attention_weights": attention_weights},
        }

        if (
            self.config[ENTITY_RECOGNITION]
            and text_output is not None
            and text_sequence_lengths is not None
        ):
            pred_ids, confidences = self._batch_predict_entities(
                tf_batch_data,
                dialogue_transformer_output,
                text_output,
                text_sequence_lengths,
            )
            name = ENTITY_ATTRIBUTE_TYPE
            predictions[f"e_{name}_ids"] = pred_ids
            predictions[f"e_{name}_scores"] = confidences

        return predictions

    def _batch_predict_entities(
        self,
        tf_batch_data: Dict[Text, Dict[Text, List[tf.Tensor]]],
        dialogue_transformer_output: tf.Tensor,
        text_output: tf.Tensor,
        text_sequence_lengths: tf.Tensor,
    ) -> Tuple[tf.Tensor, tf.Tensor]:
        # It could happen that current prediction turn don't contain
        # "real" features for `text`,
        # Therefore actual `text_output` will be empty.
        # We cannot predict entities with empty tensors.
        # Since we need to output some tensors of the same shape, we output
        # zero tensors.
        return tf.cond(
            tf.shape(text_output)[0] > 0,
            lambda: self._real_batch_predict_entities(
                tf_batch_data,
                dialogue_transformer_output,
                text_output,
                text_sequence_lengths,
            ),
            lambda: (
                # the output is of shape (batch_size, max_seq_len)
                tf.zeros(tf.shape(text_output)[:2], dtype=tf.int32),
                tf.zeros(tf.shape(text_output)[:2], dtype=tf.float32),
            ),
        )

    def _real_batch_predict_entities(
        self,
        tf_batch_data: Dict[Text, Dict[Text, List[tf.Tensor]]],
        dialogue_transformer_output: tf.Tensor,
        text_output: tf.Tensor,
        text_sequence_lengths: tf.Tensor,
    ) -> Tuple[tf.Tensor, tf.Tensor]:

        text_transformed, _, text_sequence_lengths = self._reshape_for_entities(
            tf_batch_data,
            dialogue_transformer_output,
            text_output,
            text_sequence_lengths,
        )

        name = ENTITY_ATTRIBUTE_TYPE

        _logits = self._tf_layers[f"embed.{name}.logits"](text_transformed)

        return self._tf_layers[f"crf.{name}"](_logits, text_sequence_lengths)


# pytype: enable=key-error<|MERGE_RESOLUTION|>--- conflicted
+++ resolved
@@ -8,12 +8,7 @@
 import rasa.shared.utils.io
 import rasa.utils.train_utils
 import tensorflow as tf
-<<<<<<< HEAD
-from typing import Any, List, Optional, Text, Dict, Tuple, Union, TYPE_CHECKING
-=======
-import tensorflow_addons as tfa
 from typing import Any, List, Optional, Text, Dict, Tuple, Union, TYPE_CHECKING, Type
->>>>>>> b5a3c8e9
 
 import rasa.utils.io as io_utils
 import rasa.core.actions.action
