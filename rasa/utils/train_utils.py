--- conflicted
+++ resolved
@@ -382,18 +382,6 @@
 
     max_seq_len = max([x.shape[0] for x in array_of_sparse])
 
-<<<<<<< HEAD
-    if not isinstance(array_of_sparse[0], scipy.sparse.coo_matrix):
-        coo = [x.tocoo() for x in array_of_sparse]
-    else:
-        coo = array_of_sparse
-
-    data = [v for x in array_of_sparse for v in x.data]
-    indices = [
-        ids for i, x in enumerate(coo) for ids in zip([i] * len(x.row), x.row, x.col)
-    ]
-    shape = (len(array_of_sparse), max_seq_len, array_of_sparse[0].shape[-1])
-=======
     indices = np.hstack(
         [
             np.vstack([i * np.ones_like(x.row), x.row, x.col])
@@ -403,13 +391,8 @@
     data = np.hstack([x.data for x in array_of_sparse])
 
     shape = np.array((len(array_of_sparse), max_seq_len, array_of_sparse[0].shape[-1]))
->>>>>>> f29415c2
-
-    return [
-        indices.astype(np.int64),
-        data.astype(np.float32),
-        shape.astype(np.int64),
-    ]
+
+    return [indices.astype(np.int64), data.astype(np.float32), shape.astype(np.int64)]
 
 
 def pad_dense_data(array_of_dense: np.ndarray) -> np.ndarray:
