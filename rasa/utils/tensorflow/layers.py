import logging
from typing import List, Optional, Text, Tuple, Callable, Union, Any
import tensorflow as tf
import tensorflow_addons as tfa
import rasa.utils.tensorflow.crf
from tensorflow.python.keras.utils import tf_utils
from tensorflow.python.keras import backend as K
from rasa.utils.tensorflow.constants import (
    SOFTMAX,
    MARGIN,
    COSINE,
    INNER,
    LINEAR_NORM,
    CROSS_ENTROPY,
)
from rasa.utils.tensorflow.exceptions import TFLayerConfigException

logger = logging.getLogger(__name__)

# https://github.com/tensorflow/addons#gpu-and-cpu-custom-ops-1
tfa.options.TF_ADDONS_PY_OPS = True


class SparseDropout(tf.keras.layers.Dropout):
    """Applies Dropout to the input.

    Dropout consists in randomly setting
    a fraction `rate` of input units to 0 at each update during training time,
    which helps prevent overfitting.

    Arguments:
        rate: Float between 0 and 1; fraction of the input units to drop.
    """

    def call(
        self, inputs: tf.SparseTensor, training: Optional[Union[tf.Tensor, bool]] = None
    ) -> tf.SparseTensor:
        """Apply dropout to sparse inputs.

        Arguments:
            inputs: Input sparse tensor (of any rank).
            training: Python boolean indicating whether the layer should behave in
                training mode (adding dropout) or in inference mode (doing nothing).

        Returns:
            Output of dropout layer.

        Raises:
            A ValueError if inputs is not a sparse tensor
        """

        if not isinstance(inputs, tf.SparseTensor):
            raise ValueError("Input tensor should be sparse.")

        if training is None:
            training = K.learning_phase()

        def dropped_inputs() -> tf.SparseTensor:
            to_retain_prob = tf.random.uniform(
                tf.shape(inputs.values), 0, 1, inputs.values.dtype
            )
            to_retain = tf.greater_equal(to_retain_prob, self.rate)
            return tf.sparse.retain(inputs, to_retain)

        outputs = tf_utils.smart_cond(
            training, dropped_inputs, lambda: tf.identity(inputs)
        )
        # need to explicitly recreate sparse tensor, because otherwise the shape
        # information will be lost after `retain`
        # noinspection PyProtectedMember
        return tf.SparseTensor(outputs.indices, outputs.values, inputs._dense_shape)


class DenseForSparse(tf.keras.layers.Dense):
    """Dense layer for sparse input tensor.

    Just your regular densely-connected NN layer but for sparse tensors.

    `Dense` implements the operation:
    `output = activation(dot(input, kernel) + bias)`
    where `activation` is the element-wise activation function
    passed as the `activation` argument, `kernel` is a weights matrix
    created by the layer, and `bias` is a bias vector created by the layer
    (only applicable if `use_bias` is `True`).

    Note: If the input to the layer has a rank greater than 2, then
    it is flattened prior to the initial dot product with `kernel`.

    Arguments:
        units: Positive integer, dimensionality of the output space.
            activation: Activation function to use.
            If you don't specify anything, no activation is applied
            (ie. "linear" activation: `a(x) = x`).
        use_bias: Boolean, whether the layer uses a bias vector.
        kernel_initializer: Initializer for the `kernel` weights matrix.
        bias_initializer: Initializer for the bias vector.
        reg_lambda: Float, regularization factor.
        bias_regularizer: Regularizer function applied to the bias vector.
        activity_regularizer: Regularizer function applied to
            the output of the layer (its "activation")..
        kernel_constraint: Constraint function applied to
            the `kernel` weights matrix.
        bias_constraint: Constraint function applied to the bias vector.

    Input shape:
        N-D tensor with shape: `(batch_size, ..., input_dim)`.
        The most common situation would be
        a 2D input with shape `(batch_size, input_dim)`.

    Output shape:
        N-D tensor with shape: `(batch_size, ..., units)`.
        For instance, for a 2D input with shape `(batch_size, input_dim)`,
        the output would have shape `(batch_size, units)`.
    """

    def __init__(self, reg_lambda: float = 0, **kwargs: Any) -> None:
        if reg_lambda > 0:
            regularizer = tf.keras.regularizers.l2(reg_lambda)
        else:
            regularizer = None

        super().__init__(kernel_regularizer=regularizer, **kwargs)

    def call(self, inputs: tf.SparseTensor) -> tf.Tensor:
        """Apply dense layer to sparse inputs.

        Arguments:
            inputs: Input sparse tensor (of any rank).

        Returns:
            Output of dense layer.

        Raises:
            A ValueError if inputs is not a sparse tensor
        """
        if not isinstance(inputs, tf.SparseTensor):
            raise ValueError("Input tensor should be sparse.")

        # outputs will be 2D
        outputs = tf.sparse.sparse_dense_matmul(
            tf.sparse.reshape(inputs, [-1, tf.shape(inputs)[-1]]), self.kernel
        )

        if len(inputs.shape) == 3:
            # reshape back
            outputs = tf.reshape(
                outputs, (tf.shape(inputs)[0], tf.shape(inputs)[1], self.units)
            )

        if self.use_bias:
            outputs = tf.nn.bias_add(outputs, self.bias)
        if self.activation is not None:
            return self.activation(outputs)
        return outputs


class DenseWithSparseWeights(tf.keras.layers.Dense):
    """Just your regular densely-connected NN layer but with sparse weights.

    `Dense` implements the operation:
    `output = activation(dot(input, kernel) + bias)`
    where `activation` is the element-wise activation function
    passed as the `activation` argument, `kernel` is a weights matrix
    created by the layer, and `bias` is a bias vector created by the layer
    (only applicable if `use_bias` is `True`).
    It creates `kernel_mask` to set fraction of the `kernel` weights to zero.

    Note: If the input to the layer has a rank greater than 2, then
    it is flattened prior to the initial dot product with `kernel`.

    Arguments:
        sparsity: Float between 0 and 1. Fraction of the `kernel`
            weights to set to zero.
        units: Positive integer, dimensionality of the output space.
        activation: Activation function to use.
            If you don't specify anything, no activation is applied
            (ie. "linear" activation: `a(x) = x`).
        use_bias: Boolean, whether the layer uses a bias vector.
        kernel_initializer: Initializer for the `kernel` weights matrix.
        bias_initializer: Initializer for the bias vector.
        kernel_regularizer: Regularizer function applied to
            the `kernel` weights matrix.
        bias_regularizer: Regularizer function applied to the bias vector.
        activity_regularizer: Regularizer function applied to
            the output of the layer (its "activation")..
        kernel_constraint: Constraint function applied to
            the `kernel` weights matrix.
        bias_constraint: Constraint function applied to the bias vector.

    Input shape:
        N-D tensor with shape: `(batch_size, ..., input_dim)`.
        The most common situation would be
        a 2D input with shape `(batch_size, input_dim)`.

    Output shape:
        N-D tensor with shape: `(batch_size, ..., units)`.
        For instance, for a 2D input with shape `(batch_size, input_dim)`,
        the output would have shape `(batch_size, units)`.
    """

    def __init__(self, sparsity: float = 0.8, **kwargs: Any) -> None:
        super().__init__(**kwargs)
        self.sparsity = sparsity

    def build(self, input_shape: tf.TensorShape) -> None:
        super().build(input_shape)
        # create random mask to set fraction of the `kernel` weights to zero
        kernel_mask = tf.random.uniform(tf.shape(self.kernel), 0, 1)
        kernel_mask = tf.cast(
            tf.greater_equal(kernel_mask, self.sparsity), self.kernel.dtype
        )
        self.kernel_mask = tf.Variable(
            initial_value=kernel_mask, trainable=False, name="kernel_mask"
        )

    def call(self, inputs: tf.Tensor) -> tf.Tensor:
        # set fraction of the `kernel` weights to zero according to precomputed mask
        self.kernel.assign(self.kernel * self.kernel_mask)
        return super().call(inputs)


class Ffnn(tf.keras.layers.Layer):
    """Feed-forward network layer.

    Arguments:
        layer_sizes: List of integers with dimensionality of the layers.
        dropout_rate: Float between 0 and 1; fraction of the input units to drop.
        reg_lambda: Float, regularization factor.
        sparsity: Float between 0 and 1. Fraction of the `kernel`
            weights to set to zero.
        layer_name_suffix: Text added to the name of the layers.

    Input shape:
        N-D tensor with shape: `(batch_size, ..., input_dim)`.
        The most common situation would be
        a 2D input with shape `(batch_size, input_dim)`.

    Output shape:
        N-D tensor with shape: `(batch_size, ..., layer_sizes[-1])`.
        For instance, for a 2D input with shape `(batch_size, input_dim)`,
        the output would have shape `(batch_size, layer_sizes[-1])`.
    """

    def __init__(
        self,
        layer_sizes: List[int],
        dropout_rate: float,
        reg_lambda: float,
        sparsity: float,
        layer_name_suffix: Text,
    ) -> None:
        super().__init__(name=f"ffnn_{layer_name_suffix}")

        l2_regularizer = tf.keras.regularizers.l2(reg_lambda)
        self._ffn_layers = []
        for i, layer_size in enumerate(layer_sizes):
            self._ffn_layers.append(
                DenseWithSparseWeights(
                    units=layer_size,
                    sparsity=sparsity,
                    activation=tfa.activations.gelu,
                    kernel_regularizer=l2_regularizer,
                    name=f"hidden_layer_{layer_name_suffix}_{i}",
                )
            )
            self._ffn_layers.append(tf.keras.layers.Dropout(dropout_rate))

    def call(
        self, x: tf.Tensor, training: Optional[Union[tf.Tensor, bool]] = None
    ) -> tf.Tensor:
        for layer in self._ffn_layers:
            x = layer(x, training=training)

        return x


class Embed(tf.keras.layers.Layer):
    """Dense embedding layer.

    Input shape:
        N-D tensor with shape: `(batch_size, ..., input_dim)`.
        The most common situation would be
        a 2D input with shape `(batch_size, input_dim)`.

    Output shape:
        N-D tensor with shape: `(batch_size, ..., embed_dim)`.
        For instance, for a 2D input with shape `(batch_size, input_dim)`,
        the output would have shape `(batch_size, embed_dim)`.
    """

    def __init__(
        self, embed_dim: int, reg_lambda: float, layer_name_suffix: Text
    ) -> None:
        """Initialize layer.

        Args:
            embed_dim: Dimensionality of the output space.
            reg_lambda: Regularization factor.
            layer_name_suffix: Text added to the name of the layers.
        """
        super().__init__(name=f"embed_{layer_name_suffix}")

        regularizer = tf.keras.regularizers.l2(reg_lambda)
        self._dense = tf.keras.layers.Dense(
            units=embed_dim,
            activation=None,
            kernel_regularizer=regularizer,
            name=f"embed_layer_{layer_name_suffix}",
        )

    # noinspection PyMethodOverriding
    def call(self, x: tf.Tensor) -> tf.Tensor:
        """Apply dense layer."""
        x = self._dense(x)
        return x


class InputMask(tf.keras.layers.Layer):
    """The layer that masks 15% of the input.

    Input shape:
        N-D tensor with shape: `(batch_size, ..., input_dim)`.
        The most common situation would be
        a 2D input with shape `(batch_size, input_dim)`.

    Output shape:
        N-D tensor with shape: `(batch_size, ..., input_dim)`.
        For instance, for a 2D input with shape `(batch_size, input_dim)`,
        the output would have shape `(batch_size, input_dim)`.
    """

    def __init__(self, *args: Any, **kwargs: Any) -> None:
        super().__init__(*args, **kwargs)

        self._masking_prob = 0.85
        self._mask_vector_prob = 0.7
        self._random_vector_prob = 0.1

    def build(self, input_shape: tf.TensorShape) -> None:
        self.mask_vector = self.add_weight(
            shape=(1, 1, input_shape[-1]), name="mask_vector"
        )
        self.built = True

    # noinspection PyMethodOverriding
    def call(
        self,
        x: tf.Tensor,
        mask: tf.Tensor,
        training: Optional[Union[tf.Tensor, bool]] = None,
    ) -> Tuple[tf.Tensor, tf.Tensor]:
        """Randomly mask input sequences.

        Arguments:
            x: Input sequence tensor of rank 3.
            mask: A tensor representing sequence mask,
                contains `1` for inputs and `0` for padding.
            training: Python boolean indicating whether the layer should behave in
                training mode (mask inputs) or in inference mode (doing nothing).

        Returns:
            A tuple of masked inputs and boolean mask.
        """

        if training is None:
            training = K.learning_phase()

        lm_mask_prob = tf.random.uniform(tf.shape(mask), 0, 1, mask.dtype) * mask
        lm_mask_bool = tf.greater_equal(lm_mask_prob, self._masking_prob)

        def x_masked() -> tf.Tensor:
            x_random_pad = tf.random.uniform(
                tf.shape(x), tf.reduce_min(x), tf.reduce_max(x), x.dtype
            ) * (1 - mask)
            # shuffle over batch dim
            x_shuffle = tf.random.shuffle(x * mask + x_random_pad)

            # shuffle over sequence dim
            x_shuffle = tf.transpose(x_shuffle, [1, 0, 2])
            x_shuffle = tf.random.shuffle(x_shuffle)
            x_shuffle = tf.transpose(x_shuffle, [1, 0, 2])

            # shuffle doesn't support backprop
            x_shuffle = tf.stop_gradient(x_shuffle)

            mask_vector = tf.tile(self.mask_vector, (tf.shape(x)[0], tf.shape(x)[1], 1))

            other_prob = tf.random.uniform(tf.shape(mask), 0, 1, mask.dtype)
            other_prob = tf.tile(other_prob, (1, 1, x.shape[-1]))
            x_other = tf.where(
                other_prob < self._mask_vector_prob,
                mask_vector,
                tf.where(
                    other_prob < self._mask_vector_prob + self._random_vector_prob,
                    x_shuffle,
                    x,
                ),
            )

            return tf.where(tf.tile(lm_mask_bool, (1, 1, x.shape[-1])), x_other, x)

        return (
            tf_utils.smart_cond(training, x_masked, lambda: tf.identity(x)),
            lm_mask_bool,
        )


def _scale_loss(log_likelihood: tf.Tensor) -> tf.Tensor:
    """Creates scaling loss coefficient depending on the prediction probability.

    Arguments:
        log_likelihood: a tensor, log-likelihood of prediction

    Returns:
        Scaling tensor.
    """

    p = tf.math.exp(log_likelihood)
    # only scale loss if some examples are already learned
    return tf.cond(
        tf.reduce_max(p) > 0.5,
        lambda: tf.stop_gradient(tf.pow((1 - p) / 0.5, 4)),
        lambda: tf.ones_like(p),
    )


class CRF(tf.keras.layers.Layer):
    """CRF layer.

    Arguments:
        num_tags: Positive integer, number of tags.
        reg_lambda: Float; regularization factor.
        name: Optional name of the layer.
    """

    def __init__(
        self,
        num_tags: int,
        reg_lambda: float,
        scale_loss: bool,
        name: Optional[Text] = None,
    ) -> None:
        super().__init__(name=name)
        self.num_tags = num_tags
        self.scale_loss = scale_loss
        self.transition_regularizer = tf.keras.regularizers.l2(reg_lambda)
        self.f1_score_metric = tfa.metrics.F1Score(
            num_classes=num_tags - 1,  # `0` prediction is not a prediction
            average="micro",
        )

    def build(self, input_shape: tf.TensorShape) -> None:
        # the weights should be created in `build` to apply random_seed
        self.transition_params = self.add_weight(
            shape=(self.num_tags, self.num_tags),
            regularizer=self.transition_regularizer,
            name="transitions",
        )
        self.built = True

    # noinspection PyMethodOverriding
    def call(
        self, logits: tf.Tensor, sequence_lengths: tf.Tensor
    ) -> Tuple[tf.Tensor, tf.Tensor]:
        """Decodes the highest scoring sequence of tags.

        Arguments:
            logits: A [batch_size, max_seq_len, num_tags] tensor of
                unary potentials.
            sequence_lengths: A [batch_size] vector of true sequence lengths.

        Returns:
            A [batch_size, max_seq_len] matrix, with dtype `tf.int32`.
            Contains the highest scoring tag indices.
            A [batch_size, max_seq_len] matrix, with dtype `tf.float32`.
            Contains the confidence values of the highest scoring tag indices.
        """
        predicted_ids, scores, _ = rasa.utils.tensorflow.crf.crf_decode(
            logits, self.transition_params, sequence_lengths
        )
        # set prediction index for padding to `0`
        mask = tf.sequence_mask(
            sequence_lengths,
            maxlen=tf.shape(predicted_ids)[1],
            dtype=predicted_ids.dtype,
        )

        confidence_values = scores * tf.cast(mask, tf.float32)
        predicted_ids = predicted_ids * mask

        return predicted_ids, confidence_values

    def loss(
        self, logits: tf.Tensor, tag_indices: tf.Tensor, sequence_lengths: tf.Tensor
    ) -> tf.Tensor:
        """Computes the log-likelihood of tag sequences in a CRF.

        Arguments:
            logits: A [batch_size, max_seq_len, num_tags] tensor of unary potentials
                to use as input to the CRF layer.
            tag_indices: A [batch_size, max_seq_len] matrix of tag indices for which
                we compute the log-likelihood.
            sequence_lengths: A [batch_size] vector of true sequence lengths.

        Returns:
            Negative mean log-likelihood of all examples,
            given the sequence of tag indices.
        """

        log_likelihood, _ = tfa.text.crf.crf_log_likelihood(
            logits, tag_indices, sequence_lengths, self.transition_params
        )
        loss = -log_likelihood
        if self.scale_loss:
            loss *= _scale_loss(log_likelihood)

        return tf.reduce_mean(loss)

    def f1_score(
        self, tag_ids: tf.Tensor, pred_ids: tf.Tensor, mask: tf.Tensor
    ) -> tf.Tensor:
        """Calculates f1 score for train predictions"""

        mask_bool = tf.cast(mask[:, :, 0], tf.bool)

        # pick only non padding values and flatten sequences
        tag_ids_flat = tf.boolean_mask(tag_ids, mask_bool)
        pred_ids_flat = tf.boolean_mask(pred_ids, mask_bool)

        # set `0` prediction to not a prediction
        num_tags = self.num_tags - 1

        tag_ids_flat_one_hot = tf.one_hot(tag_ids_flat - 1, num_tags)
        pred_ids_flat_one_hot = tf.one_hot(pred_ids_flat - 1, num_tags)

        return self.f1_score_metric(tag_ids_flat_one_hot, pred_ids_flat_one_hot)


class DotProductLoss(tf.keras.layers.Layer):
    """Dot-product loss layer."""

    def __init__(
        self,
        num_neg: int,
        loss_type: Text,
        mu_pos: float,
        mu_neg: float,
        use_max_sim_neg: bool,
        neg_lambda: float,
        scale_loss: bool,
        similarity_type: Text,
        name: Optional[Text] = None,
        same_sampling: bool = False,
        constrain_similarities: bool = True,
        model_confidence: Text = SOFTMAX,
    ) -> None:
        """Declare instance variables with default values.

        Args:
            num_neg: Positive integer, the number of incorrect labels;
                the algorithm will minimize their similarity to the input.
            loss_type: The type of the loss function, either 'cross_entropy' or
                'margin'.
            mu_pos: Float, indicates how similar the algorithm should
                try to make embedding vectors for correct labels;
                should be 0.0 < ... < 1.0 for 'cosine' similarity type.
            mu_neg: Float, maximum negative similarity for incorrect labels,
                should be -1.0 < ... < 1.0 for 'cosine' similarity type.
            use_max_sim_neg: Boolean, if 'True' the algorithm only minimizes
                maximum similarity over incorrect intent labels,
                used only if 'loss_type' is set to 'margin'.
            neg_lambda: Float, the scale of how important is to minimize
                the maximum similarity between embeddings of different labels,
                used only if 'loss_type' is set to 'margin'.
            scale_loss: Boolean, if 'True' scale loss inverse proportionally to
                the confidence of the correct prediction.
            similarity_type: Similarity measure to use, either 'cosine' or 'inner'.
            name: Optional name of the layer.
            same_sampling: Boolean, if 'True' sample same negative labels
                for the whole batch.
            constrain_similarities: Boolean, if 'True' applies sigmoid on all
                similarity terms and adds to the loss function to
                ensure that similarity values are approximately bounded.
                Used inside _loss_cross_entropy() only.
            model_confidence: Model confidence to be returned during inference.
                Possible values - 'softmax' and 'linear_norm'.

        Raises:
            LayerConfigException: When `similarity_type` is not one of 'cosine' or
                'inner'.
        """
        super().__init__(name=name)
        self.num_neg = num_neg
        self.loss_type = loss_type
        self.mu_pos = mu_pos
        self.mu_neg = mu_neg
        self.use_max_sim_neg = use_max_sim_neg
        self.neg_lambda = neg_lambda
        self.scale_loss = scale_loss
        self.same_sampling = same_sampling
        self.constrain_similarities = constrain_similarities
        self.model_confidence = model_confidence
        self.similarity_type = similarity_type
        if self.similarity_type not in {COSINE, INNER}:
            raise TFLayerConfigException(
                f"Wrong similarity type '{self.similarity_type}', "
                f"should be '{COSINE}' or '{INNER}'."
            )

    @staticmethod
    def _make_flat(x: tf.Tensor) -> tf.Tensor:
        """Make tensor 2D."""

        return tf.reshape(x, (-1, x.shape[-1]))

    def _random_indices(
        self, batch_size: tf.Tensor, total_candidates: tf.Tensor
    ) -> tf.Tensor:
        return tf.random.uniform(
            shape=(batch_size, self.num_neg), maxval=total_candidates, dtype=tf.int32
        )

    @staticmethod
    def _sample_idxs(batch_size: tf.Tensor, x: tf.Tensor, idxs: tf.Tensor) -> tf.Tensor:
        """Sample negative examples for given indices"""

        tiled = tf.tile(tf.expand_dims(x, 0), (batch_size, 1, 1))

        return tf.gather(tiled, idxs, batch_dims=1)

    def _get_bad_mask(
        self, labels: tf.Tensor, target_labels: tf.Tensor, idxs: tf.Tensor
    ) -> tf.Tensor:
        """Calculate bad mask for given indices.

        Checks that input features are different for positive negative samples.
        """

        pos_labels = tf.expand_dims(target_labels, axis=-2)
        neg_labels = self._sample_idxs(tf.shape(target_labels)[0], labels, idxs)

        return tf.cast(
            tf.reduce_all(tf.equal(neg_labels, pos_labels), axis=-1), pos_labels.dtype
        )

    def _get_negs(
        self, embeds: tf.Tensor, labels: tf.Tensor, target_labels: tf.Tensor
    ) -> Tuple[tf.Tensor, tf.Tensor]:
        """Get negative examples from given tensor."""

        embeds_flat = self._make_flat(embeds)
        labels_flat = self._make_flat(labels)
        target_labels_flat = self._make_flat(target_labels)

        total_candidates = tf.shape(embeds_flat)[0]
        target_size = tf.shape(target_labels_flat)[0]

        neg_ids = self._random_indices(target_size, total_candidates)

        neg_embeds = self._sample_idxs(target_size, embeds_flat, neg_ids)
        bad_negs = self._get_bad_mask(labels_flat, target_labels_flat, neg_ids)

        # check if inputs have sequence dimension
        if len(target_labels.shape) == 3:
            # tensors were flattened for sampling, reshape back
            # add sequence dimension if it was present in the inputs
            target_shape = tf.shape(target_labels)
            neg_embeds = tf.reshape(
                neg_embeds, (target_shape[0], target_shape[1], -1, embeds.shape[-1])
            )
            bad_negs = tf.reshape(bad_negs, (target_shape[0], target_shape[1], -1))

        return neg_embeds, bad_negs

    def _sample_negatives(
        self,
        inputs_embed: tf.Tensor,
        labels_embed: tf.Tensor,
        labels: tf.Tensor,
        all_labels_embed: tf.Tensor,
        all_labels: tf.Tensor,
    ) -> Tuple[tf.Tensor, tf.Tensor, tf.Tensor, tf.Tensor, tf.Tensor, tf.Tensor]:
        """Sample negative examples."""

        pos_inputs_embed = tf.expand_dims(inputs_embed, axis=-2)
        pos_labels_embed = tf.expand_dims(labels_embed, axis=-2)

        # sample negative inputs
        neg_inputs_embed, inputs_bad_negs = self._get_negs(inputs_embed, labels, labels)
        # sample negative labels
        neg_labels_embed, labels_bad_negs = self._get_negs(
            all_labels_embed, all_labels, labels
        )
        return (
            pos_inputs_embed,
            pos_labels_embed,
            neg_inputs_embed,
            neg_labels_embed,
            inputs_bad_negs,
            labels_bad_negs,
        )

    def sim(
        self, a: tf.Tensor, b: tf.Tensor, mask: Optional[tf.Tensor] = None
    ) -> tf.Tensor:
        """Calculate similarity between given tensors."""
        if self.similarity_type == COSINE:
            a = tf.nn.l2_normalize(a, axis=-1)
            b = tf.nn.l2_normalize(b, axis=-1)
        sim = tf.reduce_sum(a * b, axis=-1)
        if mask is not None:
            sim *= tf.expand_dims(mask, 2)

        return sim

    def similarity_confidence_from_embeddings(
        self,
        input_embeddings: tf.Tensor,
        label_embeddings: tf.Tensor,
        mask: Optional[tf.Tensor] = None,
    ) -> Tuple[tf.Tensor, tf.Tensor]:
        """Computes similarity.

        Calculates similary between input and label embeddings and model's confidence.

        First compute the similarity from embeddings and then apply an activation
        function if needed to get the confidence.

        Args:
            input_embeddings: Embeddings of input.
            label_embeddings: Embeddings of labels.
            mask: Mask over input and output sequence.

        Returns:
            similarity between input and label embeddings and model's prediction
            confidence for each label.
        """
        similarities = self.sim(input_embeddings, label_embeddings, mask)
        confidences = similarities
        if self.model_confidence == SOFTMAX:
            confidences = tf.nn.softmax(similarities)
        if self.model_confidence == LINEAR_NORM:
<<<<<<< HEAD
            # Clip negative values to 0 and linearly normalize to bring the predictions in the range [0,1].
=======
            # Clip negative values to 0 and linearly normalize to bring the predictions
            # in the range [0,1].
>>>>>>> 4e618780
            clipped_similarities = tf.nn.relu(similarities)
            confidences = clipped_similarities / tf.reduce_sum(
                clipped_similarities, axis=-1
            )
        return similarities, confidences

    def _train_sim(
        self,
        pos_inputs_embed: tf.Tensor,
        pos_labels_embed: tf.Tensor,
        neg_inputs_embed: tf.Tensor,
        neg_labels_embed: tf.Tensor,
        inputs_bad_negs: tf.Tensor,
        labels_bad_negs: tf.Tensor,
        mask: Optional[tf.Tensor],
    ) -> Tuple[tf.Tensor, tf.Tensor, tf.Tensor, tf.Tensor, tf.Tensor]:
        """Define similarity."""

        # calculate similarity with several
        # embedded actions for the loss
        neg_inf = tf.constant(-1e9)

        sim_pos = self.sim(pos_inputs_embed, pos_labels_embed, mask)
        sim_neg_il = (
            self.sim(pos_inputs_embed, neg_labels_embed, mask)
            + neg_inf * labels_bad_negs
        )
        sim_neg_ll = (
            self.sim(pos_labels_embed, neg_labels_embed, mask)
            + neg_inf * labels_bad_negs
        )
        sim_neg_ii = (
            self.sim(pos_inputs_embed, neg_inputs_embed, mask)
            + neg_inf * inputs_bad_negs
        )
        sim_neg_li = (
            self.sim(pos_labels_embed, neg_inputs_embed, mask)
            + neg_inf * inputs_bad_negs
        )

        # output similarities between user input and bot actions
        # and similarities between bot actions and similarities between user inputs
        return sim_pos, sim_neg_il, sim_neg_ll, sim_neg_ii, sim_neg_li

    @staticmethod
    def _calc_accuracy(sim_pos: tf.Tensor, sim_neg: tf.Tensor) -> tf.Tensor:
        """Calculate accuracy."""

        max_all_sim = tf.reduce_max(tf.concat([sim_pos, sim_neg], axis=-1), axis=-1)
        return tf.reduce_mean(
            tf.cast(
                tf.math.equal(max_all_sim, tf.squeeze(sim_pos, axis=-1)), tf.float32
            )
        )

    def _loss_margin(
        self,
        sim_pos: tf.Tensor,
        sim_neg_il: tf.Tensor,
        sim_neg_ll: tf.Tensor,
        sim_neg_ii: tf.Tensor,
        sim_neg_li: tf.Tensor,
        mask: Optional[tf.Tensor],
    ) -> tf.Tensor:
        """Define max margin loss."""

        # loss for maximizing similarity with correct action
        loss = tf.maximum(0.0, self.mu_pos - tf.squeeze(sim_pos, axis=-1))

        # loss for minimizing similarity with `num_neg` incorrect actions
        if self.use_max_sim_neg:
            # minimize only maximum similarity over incorrect actions
            max_sim_neg_il = tf.reduce_max(sim_neg_il, axis=-1)
            loss += tf.maximum(0.0, self.mu_neg + max_sim_neg_il)
        else:
            # minimize all similarities with incorrect actions
            max_margin = tf.maximum(0.0, self.mu_neg + sim_neg_il)
            loss += tf.reduce_sum(max_margin, axis=-1)

        # penalize max similarity between pos bot and neg bot embeddings
        max_sim_neg_ll = tf.maximum(
            0.0, self.mu_neg + tf.reduce_max(sim_neg_ll, axis=-1)
        )
        loss += max_sim_neg_ll * self.neg_lambda

        # penalize max similarity between pos dial and neg dial embeddings
        max_sim_neg_ii = tf.maximum(
            0.0, self.mu_neg + tf.reduce_max(sim_neg_ii, axis=-1)
        )
        loss += max_sim_neg_ii * self.neg_lambda

        # penalize max similarity between pos bot and neg dial embeddings
        max_sim_neg_li = tf.maximum(
            0.0, self.mu_neg + tf.reduce_max(sim_neg_li, axis=-1)
        )
        loss += max_sim_neg_li * self.neg_lambda

        if mask is not None:
            # mask loss for different length sequences
            loss *= mask
            # average the loss over sequence length
            loss = tf.reduce_sum(loss, axis=-1) / tf.reduce_sum(mask, axis=1)

        # average the loss over the batch
        loss = tf.reduce_mean(loss)

        return loss

    def _loss_cross_entropy(
        self,
        sim_pos: tf.Tensor,
        sim_neg_il: tf.Tensor,
        sim_neg_ll: tf.Tensor,
        sim_neg_ii: tf.Tensor,
        sim_neg_li: tf.Tensor,
        mask: Optional[tf.Tensor],
    ) -> tf.Tensor:
        """Defines cross entropy loss."""
        loss = self._compute_softmax_loss(
            sim_pos, sim_neg_il, sim_neg_ll, sim_neg_ii, sim_neg_li
        )

        if self.constrain_similarities:
            loss += self._compute_sigmoid_loss(
                sim_pos, sim_neg_il, sim_neg_ll, sim_neg_ii, sim_neg_li
            )

        if self.scale_loss:
            # in case of cross entropy log_likelihood = -loss
            loss *= _scale_loss(-loss)

        if mask is not None:
            loss *= mask

        if len(loss.shape) == 2:
            # average over the sequence
            if mask is not None:
                loss = tf.reduce_sum(loss, axis=-1) / tf.reduce_sum(mask, axis=-1)
            else:
                loss = tf.reduce_mean(loss, axis=-1)

        # average the loss over the batch
        return tf.reduce_mean(loss)

    @staticmethod
    def _compute_sigmoid_loss(
        sim_pos: tf.Tensor,
        sim_neg_il: tf.Tensor,
        sim_neg_ll: tf.Tensor,
        sim_neg_ii: tf.Tensor,
        sim_neg_li: tf.Tensor,
    ) -> tf.Tensor:
        # Constrain similarity values in a range by applying sigmoid
        # on them individually so that they saturate at extreme values.
        sigmoid_logits = tf.concat(
            [sim_pos, sim_neg_il, sim_neg_ll, sim_neg_ii, sim_neg_li], axis=-1
        )
        sigmoid_labels = tf.concat(
            [
                tf.ones_like(sigmoid_logits[..., :1]),
                tf.zeros_like(sigmoid_logits[..., 1:]),
            ],
            axis=-1,
        )
        sigmoid_loss = tf.nn.sigmoid_cross_entropy_with_logits(
            labels=sigmoid_labels, logits=sigmoid_logits
        )
        # average over logits axis
        return tf.reduce_mean(sigmoid_loss, axis=-1)

    def _compute_softmax_loss(
        self,
        sim_pos: tf.Tensor,
        sim_neg_il: tf.Tensor,
        sim_neg_ll: tf.Tensor,
        sim_neg_ii: tf.Tensor,
        sim_neg_li: tf.Tensor,
    ) -> tf.Tensor:
        # Similarity terms between input and label should be optimized relative
        # to each other and hence use them as logits for softmax term
        softmax_logits = tf.concat([sim_pos, sim_neg_il, sim_neg_li], axis=-1)
        if not self.constrain_similarities:
            # Concatenate other similarity terms as well. Due to this,
            # similarity values between input and label may not be
            # approximately bounded in a defined range.
            softmax_logits = tf.concat(
                [softmax_logits, sim_neg_ii, sim_neg_ll], axis=-1
            )
        # create label_ids for softmax
        softmax_label_ids = tf.zeros_like(softmax_logits[..., 0], tf.int32)
        softmax_loss = tf.nn.sparse_softmax_cross_entropy_with_logits(
            labels=softmax_label_ids, logits=softmax_logits
        )
        return softmax_loss

    @property
    def _chosen_loss(self) -> Callable:
        """Use loss depending on given option."""
        if self.loss_type == MARGIN:
            return self._loss_margin
        elif self.loss_type == CROSS_ENTROPY:
            return self._loss_cross_entropy
        else:
            raise TFLayerConfigException(
                f"Wrong loss type '{self.loss_type}', "
                f"should be '{MARGIN}' or '{CROSS_ENTROPY}'"
            )

    # noinspection PyMethodOverriding
    def call(
        self,
        inputs_embed: tf.Tensor,
        labels_embed: tf.Tensor,
        labels: tf.Tensor,
        all_labels_embed: tf.Tensor,
        all_labels: tf.Tensor,
        mask: Optional[tf.Tensor] = None,
    ) -> Tuple[tf.Tensor, tf.Tensor]:
        """Calculate loss and accuracy.

        Arguments:
            inputs_embed: Embedding tensor for the batch inputs.
            labels_embed: Embedding tensor for the batch labels.
            labels: Tensor representing batch labels.
            all_labels_embed: Embedding tensor for the all labels.
            all_labels: Tensor representing all labels.
            mask: Optional tensor representing sequence mask,
                contains `1` for inputs and `0` for padding.

        Returns:
            loss: Total loss.
            accuracy: Training accuracy.
        """
        (
            pos_inputs_embed,
            pos_labels_embed,
            neg_inputs_embed,
            neg_labels_embed,
            inputs_bad_negs,
            labels_bad_negs,
        ) = self._sample_negatives(
            inputs_embed, labels_embed, labels, all_labels_embed, all_labels
        )

        # calculate similarities
        sim_pos, sim_neg_il, sim_neg_ll, sim_neg_ii, sim_neg_li = self._train_sim(
            pos_inputs_embed,
            pos_labels_embed,
            neg_inputs_embed,
            neg_labels_embed,
            inputs_bad_negs,
            labels_bad_negs,
            mask,
        )

        accuracy = self._calc_accuracy(sim_pos, sim_neg_il)

        loss = self._chosen_loss(
            sim_pos, sim_neg_il, sim_neg_ll, sim_neg_ii, sim_neg_li, mask
        )

        return loss, accuracy<|MERGE_RESOLUTION|>--- conflicted
+++ resolved
@@ -740,12 +740,8 @@
         if self.model_confidence == SOFTMAX:
             confidences = tf.nn.softmax(similarities)
         if self.model_confidence == LINEAR_NORM:
-<<<<<<< HEAD
-            # Clip negative values to 0 and linearly normalize to bring the predictions in the range [0,1].
-=======
             # Clip negative values to 0 and linearly normalize to bring the predictions
             # in the range [0,1].
->>>>>>> 4e618780
             clipped_similarities = tf.nn.relu(similarities)
             confidences = clipped_similarities / tf.reduce_sum(
                 clipped_similarities, axis=-1
