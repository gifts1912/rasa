---
id: prototype-an-assistant
sidebar_label: 'Rasa Playground'
title: 'Rasa Playground'
abstract: Learn the basics of building an assistant with Rasa Open Source with this interactive guide. You will be able to customize the assistant, talk to it and download the project so you can continue to build.
---
import useBaseUrl from '@docusaurus/useBaseUrl';
import Prototyper, { DownloadButton, TrainButton } from '@theme/Prototyper';

<Prototyper
  startPrototyperApi="https://trainer-service.prototyping.rasa.com/startPrototyping"
  trainModelApi="https://trainer-service.prototyping.rasa.com/trainings"
  chatBlockSelector="#rasa-chat-block"
  chatBlockScriptUrl={useBaseUrl("js/rasa-chatblock.min.js")}
>

## Build your assistant

In this guide, we are creating an assistant that helps users subscribe to a newsletter. Go through each of the steps below to see how a simple assistant is created:

## 1. NLU data

What are the various things people might say to an assistant that can help them subscribe to a newsletter?

For an assistant to recognize what a user is saying no matter how the user phrases their message, we need to provide example messages the assistant can learn from.
We group these examples according to the idea or the goal the message is expressing, which is also called the intent.
In the code block below, we have added an intent called greet, which contains example
messages like “Hi”, “Hey”, and “good morning”.

Intents and training examples make up the assistant’s NLU data, which is used to train the NLU model.

```yaml-rasa live noResult name=nlu
nlu:
- intent: greet
  examples: |
    - Hi
    - Hey!
    - Hallo
    - Good day
    - Good morning

- intent: subscribe
  examples: |
    - I want to get the newsletter
    - Can you send me the newsletter?
    - Can you sign me up for the newsletter?

- intent: inform
  examples: |
    - My email is example@example.com
    - random@example.com
    - Please send it to anything@example.com
    - Email is something@example.com
```

[Learn more about NLU data and its format](./training-data-format.mdx)

## 2. Responses

Now that the assistant understands a few messages users might say, it needs responses it can send back to the user.

“Hello, how can I help you?” and “what’s your email address?” are some of the responses our assistant will use. You’ll see how to connect user messages and responses in the next steps.

In the code block below, we have listed some responses and added one or more text
options for each of them. If a response has multiple text options, one of them will be chosen at random whenever that response is predicted.

```yaml-rasa live noResult name=responses
responses:
   utter_greet:
       - text: |
           Hello! How can I help you?
       - text: |
           Hi!
   utter_ask_email:
       - text: |
           What is your email address?
   utter_subscribed:
       - text: |
           I've subscribed {email} to the newsletter!
       - text: |
           You've been subscribed, the newsletter will be sent to {email}.
```

[Learn more about responses](./responses.mdx)

## 3. Stories

[Stories](./stories.mdx) are example conversations that train an assistant to respond correctly depending on what the user has said previously in the conversation.
The story format shows the intent of the user message followed by the assistant’s action or response.

Your first story should show a conversation flow where the assistant helps the user accomplish their goal in a straightforward way. Later, you can add stories for situations where the user doesn't want to provide their information or switches to another topic.

In the code block below, we have added a simple story where the user and assistant exchange greetings, the user asks to subscribe to the newsletter, and then the user provides their email address in response to the newsletter_form.

```yaml-rasa live noResult name=stories
stories:
 - story: greet and subscribe
   steps:
   - intent: greet
   - action: utter_greet
   - intent: subscribe
   - action: newsletter_form
   - active_loop: newsletter_form
```

[Learn more about stories](./writing-stories.mdx)

## 4. Forms

There are many situations where an assistant needs to collect information from the user. For example, when a user wants to subscribe to a newsletter, the assistant must ask for their email address.

You can do this in Rasa using a form. In the code block below, we added the
`newsletter_form` and used it to collect an email address from the user.

```yaml-rasa live noResult name=forms
forms:
  newsletter_form:
    email:
    - type: from_text
```
[Learn more about forms here](./forms.mdx)

## 5. Rules

Rules describe parts of conversations that should always follow the same path no matter what has been said previously in the conversation.

We want our assistant to always respond to a certain intent with a specific action, so we use a rule to map that action to the intent.
In the code block below, we have added a rule that triggers the
`newsletter_form` whenever the user expresses the intent “subscribe”.


```yaml-rasa live noResult name=rules
rules:
 - rule: activate subscribe form
   steps:
   - intent: subscribe
   - action: newsletter_form
   - active_loop: newsletter_form
```

[Learn more about rules and how to write them.](./rules.mdx)


## Train and talk to your assistant

Once you have reviewed the steps above, you’re ready to train your assistant. The training process generates a new machine learning model based on the training data you’ve provided.

To train the assistant on the NLU data, stories, forms, rules and responses above, click the `Train` button:

<TrainButton />

<div id="rasa-chat-block"></div>

## Looking for a challenge? Customize your assistant

You can use this page to create an assistant that does something other than helping users subscribe to a newsletter.

Try choosing a simple task for your assistant to do, like ordering a pizza or booking an appointment. Adapt the code blocks at each step to fit the new scenario, then train your assistant again to see it in action.

## You have built your assistant! What’s next?

You can download this project and continue building to create a more advanced assistant.

<DownloadButton />

[Install Rasa open source to keep building.](./installation.mdx)

<br/>

<!-- TODO: REMOVE THIS NOTE FOR THE 2.0 release -->

<<<<<<< HEAD
*Your prototype was created using a Rasa Open Source alpha release.
Please make sure you've [installed at least Rasa Open Source 2.0.0a6](installation.mdx) to develop
=======
*Your prototype was created using a Rasa Open Source 2.0 RC release.
Please make sure you've [installed at least Rasa Open Source 2.0.0rc1](installation.mdx) to develop
>>>>>>> c3d839ce
your project further.*

<br/>

When you train a model, you always want to check that your assistant still behaves as
you expect. You can do that by talking to your assistant and seeing that it works.
However, as your assistant becomes more complex, you will want to use test stories to
ensure your model makes correct predictions.

<br/>

Try running `rasa test` to make sure that your assistant passes your tests:

```yaml-rasa noResult name=rules
stories:
- story: test for greet and subscribe
  steps:
  - user: |
     Hello there
    intent: greet
  - action: utter_greet
  - user: |
     I want to subscribe to the newsletter. My email is example@email.com
    intent: subscribe
  - action:  utter_subscribed
```

Check out other docs pages to learn more about
[Rasa’s CLI](./command-line-interface.mdx),
[Domains](./domain.mdx),
[Actions](./actions.mdx),
and your config’s [Pipeline](./tuning-your-model.mdx) and [Policies](./policies.mdx).

</Prototyper>

<|MERGE_RESOLUTION|>--- conflicted
+++ resolved
@@ -169,13 +169,8 @@
 
 <!-- TODO: REMOVE THIS NOTE FOR THE 2.0 release -->
 
-<<<<<<< HEAD
-*Your prototype was created using a Rasa Open Source alpha release.
-Please make sure you've [installed at least Rasa Open Source 2.0.0a6](installation.mdx) to develop
-=======
 *Your prototype was created using a Rasa Open Source 2.0 RC release.
 Please make sure you've [installed at least Rasa Open Source 2.0.0rc1](installation.mdx) to develop
->>>>>>> c3d839ce
 your project further.*
 
 <br/>
